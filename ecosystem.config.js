require('dotenv').config({ path: '.env' });
const RANDOM_SUFFIX = require('child_process').execSync("cat /dev/urandom | tr -dc 'a-z0-9' | fold -w 4 | head -n 1").toString().trim();
const PROJECT_NAME = `test_${RANDOM_SUFFIX}`;

module.exports = {
    apps: [
        {
            name: "TM1",
            script: "neurons/miner.py",
            interpreter: "python3",
            env: {
                ...process.env,
                PROJECT_NAME: PROJECT_NAME
            },
<<<<<<< HEAD
            args: `--wallet.name Bistro --wallet.hotkey M1 --device cuda:3 --subtensor.network test --netuid 314 --project "${PROJECT_NAME}"`
=======
            args: `--wallet.name Bistro --wallet.hotkey M2 --device cuda:3 --subtensor.network local --netuid 2 --use_wandb --project "${PROJECT_NAME}"`
>>>>>>> b99bfc4a
        },
        {
            name: "TM2",
            script: "neurons/miner.py",
            interpreter: "python3",
            env: {
                ...process.env,
                PROJECT_NAME: PROJECT_NAME
            },
<<<<<<< HEAD
            args: `--wallet.name Bistro --wallet.hotkey M3 --device cuda:1 --subtensor.network test --netuid 314 --project "${PROJECT_NAME}"`
=======
            args: `--wallet.name Bistro --wallet.hotkey M1 --device cuda:1 --subtensor.network local --netuid 2 --use_wandb --project "${PROJECT_NAME}"`
>>>>>>> b99bfc4a
        },
        {
            name: "TV1",
            script: "neurons/validator.py",
            interpreter: "python3",
            env: {
                ...process.env,
                PROJECT_NAME: PROJECT_NAME
            },
<<<<<<< HEAD
            args: `--wallet.name Bistro --wallet.hotkey V1 --device cuda:2 --subtensor.network test --netuid 314 --project "${PROJECT_NAME}"`
=======
            args: `--wallet.name Bistro --wallet.hotkey V1 --device cuda:2 --subtensor.network local --netuid 2 --use_wandb --project "${PROJECT_NAME}"`
>>>>>>> b99bfc4a
        }
        // {
        //     name: "TA1",
        //     script: "scripts/analyser.py",
        //     interpreter: "python3",
        //     env: {
        //         ...process.env,
        //         PROJECT_NAME: PROJECT_NAME
        //     },
        //     args: `--device cuda:4`
        // }
    ]
} <|MERGE_RESOLUTION|>--- conflicted
+++ resolved
@@ -12,11 +12,7 @@
                 ...process.env,
                 PROJECT_NAME: PROJECT_NAME
             },
-<<<<<<< HEAD
-            args: `--wallet.name Bistro --wallet.hotkey M1 --device cuda:3 --subtensor.network test --netuid 314 --project "${PROJECT_NAME}"`
-=======
             args: `--wallet.name Bistro --wallet.hotkey M2 --device cuda:3 --subtensor.network local --netuid 2 --use_wandb --project "${PROJECT_NAME}"`
->>>>>>> b99bfc4a
         },
         {
             name: "TM2",
@@ -26,11 +22,7 @@
                 ...process.env,
                 PROJECT_NAME: PROJECT_NAME
             },
-<<<<<<< HEAD
-            args: `--wallet.name Bistro --wallet.hotkey M3 --device cuda:1 --subtensor.network test --netuid 314 --project "${PROJECT_NAME}"`
-=======
             args: `--wallet.name Bistro --wallet.hotkey M1 --device cuda:1 --subtensor.network local --netuid 2 --use_wandb --project "${PROJECT_NAME}"`
->>>>>>> b99bfc4a
         },
         {
             name: "TV1",
@@ -40,11 +32,7 @@
                 ...process.env,
                 PROJECT_NAME: PROJECT_NAME
             },
-<<<<<<< HEAD
-            args: `--wallet.name Bistro --wallet.hotkey V1 --device cuda:2 --subtensor.network test --netuid 314 --project "${PROJECT_NAME}"`
-=======
             args: `--wallet.name Bistro --wallet.hotkey V1 --device cuda:2 --subtensor.network local --netuid 2 --use_wandb --project "${PROJECT_NAME}"`
->>>>>>> b99bfc4a
         }
         // {
         //     name: "TA1",
