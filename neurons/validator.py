--- conflicted
+++ resolved
@@ -505,7 +505,7 @@
 
             tplr.logger.info(f"Skipped UIDs: {gather_result.skipped_uids}")
 
-<<<<<<< HEAD
+
             # ---- Validate gathered compressed gradients ----
             valid_uids = []
             invalid_uids = []
@@ -523,13 +523,6 @@
                     self.totalks,
                     allowed_topk=self.hparams.topk_compression,
                     device=self.config.device,
-=======
-
-            # Slash peers failing to submit gradients (penalize 50%)
-            for uid in gather_result.skipped_uids:
-                tplr.logger.info(
-                    f"No gradient gathered from UID {uid}. Slashing moving average score by 50%."
->>>>>>> fe9eed18
                 )
                 if is_valid:
                     valid_uids.append(uid)
@@ -541,7 +534,7 @@
             # Update gathered result to include only valid peers.
             gather_result.uids = valid_uids
             gather_result.skipped_uids.extend(invalid_uids)
-            # ----------------------------------------------------------
+            # ---------------------------------------------------------- 
 
             # Add check for empty peers (evaluating all peer uids)
             if not self.peers:
@@ -633,11 +626,6 @@
                     self.normalised_binary_moving_averages[eval_uid] = (
                         self.binary_moving_averages[eval_uid] / 2
                     )
-<<<<<<< HEAD
-=======
-                    self.normalised_binary_moving_averages[eval_uid] = self.binary_moving_averages[eval_uid] / 2
-
->>>>>>> fe9eed18
                     final_score = sign_preserving_multiplication(
                         self.gradient_moving_avg_scores[eval_uid],
                         self.normalised_binary_moving_averages[eval_uid],
@@ -648,7 +636,13 @@
 
                     # Sliding window update for the final moving average score
                     self.final_score_history[eval_uid].append(final_score)
-<<<<<<< HEAD
+                    if (
+                        len(self.final_score_history[eval_uid])
+                        > self.hparams.moving_average_window
+                    ):
+                        self.final_score_history[eval_uid].pop(0)
+                    self.final_moving_avg_scores[eval_uid] = sum(self.final_score_history[eval_uid]) / len(self.final_score_history[eval_uid])
+
                     if (
                         len(self.final_score_history[eval_uid])
                         > self.hparams.moving_average_window
@@ -657,22 +651,7 @@
                     self.final_moving_avg_scores[eval_uid] = sum(
                         self.final_score_history[eval_uid]
                     ) / len(self.final_score_history[eval_uid])
-=======
-
-                    if len(self.final_score_history[eval_uid]) > self.hparams.moving_average_window:
-                        self.final_score_history[eval_uid].pop(0)
-                    self.final_moving_avg_scores[eval_uid] = sum(self.final_score_history[eval_uid]) / len(self.final_score_history[eval_uid])
-
-                    if (
-                        len(self.final_score_history[eval_uid])
-                        > self.hparams.moving_average_window
-                    ):
-                        self.final_score_history[eval_uid].pop(0)
-                    self.final_moving_avg_scores[eval_uid] = sum(
-                        self.final_score_history[eval_uid]
-                    ) / len(self.final_score_history[eval_uid])
-
->>>>>>> fe9eed18
+
                     tplr.logger.debug(
                         f"Updated Final Moving Average Score for UID {eval_uid}: {self.final_moving_avg_scores[eval_uid]}"
                     )
@@ -767,7 +746,6 @@
 
             # Log scores and metrics for evaluated UIDs
             # Build a table with headers and one row per evaluated UID
-<<<<<<< HEAD
             headers = [
                 "UID",
                 "Last Score",
@@ -777,10 +755,6 @@
                 "Final Moving Avg",
                 "Weight",
             ]
-=======
-            headers = ["UID", "Last Score", "Binary Indicator", "Binary Moving Avg", "Norm Binary Score", "Final Moving Avg", "Weight"]
-
->>>>>>> fe9eed18
             table = [headers]
             for uid in sorted(self.evaluated_uids):
                 row = [
@@ -803,7 +777,6 @@
                     width = 0
                 os.environ["COLUMNS"] = str(max(200, width))
 
-
                 rich_table = Table(title="Updated scores for evaluated UIDs")
                 for header in headers:
                     rich_table.add_column(header)
@@ -833,10 +806,6 @@
                         lines.append(separator)
                 table_str = "\n".join(lines)
             tplr.logger.info("Updated scores for evaluated UIDs:\n" + table_str)
-<<<<<<< HEAD
-=======
-            
->>>>>>> fe9eed18
 
             # Log WandB metrics per UID
             for uid in sorted(self.evaluated_uids):
