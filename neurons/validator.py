# The MIT License (MIT)
# © 2025 tplr.ai

# Permission is hereby granted, free of charge, to any person obtaining a copy of this software and associated
# documentation files (the "Software"), to deal in the Software without restriction, including without limitation
# the rights to use, copy, modify, merge, publish, distribute, sublicense, and/or sell copies of the Software,
# and to permit persons to whom the Software is furnished to do so, subject to the following conditions:

# The above copyright notice and this permission notice shall be included in all copies or substantial portions of
# the Software.

# THE SOFTWARE IS PROVIDED "AS IS", WITHOUT WARRANTY OF ANY KIND, EXPRESS OR IMPLIED, INCLUDING BUT NOT LIMITED TO
# THE WARRANTIES OF MERCHANTABILITY, FITNESS FOR A PARTICULAR PURPOSE AND NONINFRINGEMENT. IN NO EVENT SHALL
# THE AUTHORS OR COPYRIGHT HOLDERS BE LIABLE FOR ANY CLAIM, DAMAGES OR OTHER LIABILITY, WHETHER IN AN ACTION
# OF CONTRACT, TORT OR OTHERWISE, ARISING FROM, OUT OF OR IN CONNECTION WITH THE SOFTWARE OR THE USE OR OTHER
# DEALINGS IN THE SOFTWARE.

# type: ignore

# Standard library
import os
import sys
import time
import random
import asyncio
import argparse
import threading
from io import StringIO
from rich.table import Table 
from time import perf_counter
from rich.console import Console
from contextlib import contextmanager

# Third party
import torch
import numpy as np
import bittensor as bt
from torch.optim import SGD
from transformers import LlamaForCausalLM
from torch.optim.lr_scheduler import (
    CosineAnnealingWarmRestarts,
    LinearLR,
    SequentialLR,
)

# Local
import tplr

# GPU optimizations.
torch.manual_seed(42)
torch.cuda.manual_seed_all(42)
np.random.seed(42)
random.seed(42)
torch.backends.cudnn.deterministic = True
torch.backends.cudnn.benchmark = False
torch.backends.cuda.matmul.allow_tf32 = True
torch.backends.cudnn.allow_tf32 = True


@contextmanager
def timer(name: str, wandb_obj=None, step=None):
    start = perf_counter()
    yield
    duration = perf_counter() - start
    tplr.logger.debug(f"{name} took {duration:.2f}s")
    if wandb_obj and step is not None:
        wandb_obj.log({f"validator/{name}": duration}, step=step)


class Validator:
    @staticmethod
    def config():
        parser = argparse.ArgumentParser(description="Validator script")
        parser.add_argument(
            "--netuid", type=int, default=268, help="Bittensor network UID."
        )
        parser.add_argument(
            "--project", type=str, default="templar", help="Wandb project."
        )
        parser.add_argument(
            "--device", type=str, default="cuda", help="Device to use for training"
        )
        parser.add_argument("--debug", action="store_true", help="Enable debug logging")
        parser.add_argument("--trace", action="store_true", help="Enable trace logging")
        parser.add_argument(
            "--store-gathers",
            action="store_true",
            help="Store gathered gradients in R2",
        )
        bt.subtensor.add_args(parser)
        bt.logging.add_args(parser)
        bt.wallet.add_args(parser)
        config = bt.config(parser)
        if config.debug:
            tplr.debug()
        if config.trace:
            tplr.trace()
        return config

    def __init__(self):
        tplr.logger.debug("Starting initialization...")

        # Init config and load hparams
        self.config = Validator.config()
        self.hparams = tplr.load_hparams()

        # Init bittensor objects
        self.wallet = bt.wallet(config=self.config)
        self.subtensor = bt.subtensor(config=self.config)
        self.metagraph = self.subtensor.metagraph(self.config.netuid)
        if self.wallet.hotkey.ss58_address not in self.metagraph.hotkeys:
            tplr.logger.error(
                f"\n\t[bold]The wallet {self.wallet} is not registered on subnet: {self.metagraph.netuid}[/bold]"
            )
            sys.exit()
        self.uid = self.metagraph.hotkeys.index(self.wallet.hotkey.ss58_address)

        # Init model with hparams config
        self.model = LlamaForCausalLM(self.hparams.model_config)
        self.model.to(self.config.device)
        self.tokenizer = self.hparams.tokenizer

        # Init compression
        self.transformer = tplr.compress.TransformDCT(
            self.model, target_chunk=self.hparams.target_chunk
        )
        self.compressor = tplr.compress.CompressDCT()

        # Init optimizer and momentum
        self.optimizer = SGD(self.model.parameters(), lr=self.hparams.learning_rate)
        self.momentum = {}
        self.xshapes = {}
        self.totalks = {}
        for n, p in self.model.named_parameters():
            self.momentum[n] = torch.zeros_like(p)
            _, _, xshape, totalk = self.compressor.compress(
                self.transformer.encode(self.momentum[n]), self.hparams.topk_compression
            )
            self.xshapes[n] = xshape
            self.totalks[n] = totalk

        # Set up scheduler setup
        warmup_scheduler = LinearLR(
            self.optimizer,
            start_factor=0.1,
            end_factor=1.0,
            total_iters=250,
        )
        cosine_scheduler = CosineAnnealingWarmRestarts(
            self.optimizer,
            T_0=10000,
            T_mult=2,
            eta_min=self.hparams.learning_rate * 0.1,
        )
        self.scheduler = SequentialLR(
            self.optimizer,
            schedulers=[warmup_scheduler, cosine_scheduler],
            milestones=[250],
        )

        # Init comms with required chain management args,
        # including transformer and compressor for gradient decoding.
        self.comms = tplr.comms.Comms(
            wallet=self.wallet,
            save_location="/tmp",
            key_prefix="model",
            config=self.config,
            netuid=self.config.netuid,
            metagraph=self.metagraph,
            hparams=self.hparams,
            uid=self.uid,
            totalks=self.totalks,
        )

        self.bucket = self.comms.get_own_bucket("gradients", "read")
        self.comms.try_commit(self.wallet, self.bucket)
        # self.comms.fetch_commitments()

        # Init state params
        self.stop_event = asyncio.Event()
        self.current_block = self.subtensor.block
        self.current_window = int(self.current_block / self.hparams.blocks_per_window)
        self.start_window = self.current_window  # Record the start window
        self.global_step = 0  # Initialize global_step to zero
        self.comms.current_window = self.current_window
        self.sync_window = self.current_window

        # Init score tracking variables
        self.loss_before_per_batch_own = 0.0
        self.loss_after_per_batch_own = 0.0
        self.loss_before_per_batch_random = 0.0
        self.loss_after_per_batch_random = 0.0
        self.loss_improvement_own = 0.0
        self.loss_improvement_random = 0.0
        self.relative_improvement_own = 0.0
        self.relative_improvement_random = 0.0
        self.valid_score_indices = []
        self.gradient_scores = torch.zeros(self.metagraph.n, dtype=torch.float32)
        self.binary_indicator_scores = torch.full(
            (self.metagraph.n,), 0.5, dtype=torch.float32
        )
        self.gradient_moving_avg_scores = torch.zeros(
            self.metagraph.n, dtype=torch.float32
        )
        self.final_moving_avg_scores = torch.zeros(
            self.metagraph.n, dtype=torch.float32
        )
        self.binary_moving_averages = torch.zeros(self.metagraph.n, dtype=torch.float32)
        self.weights = torch.zeros(self.metagraph.n, dtype=torch.float32)
        self.normalised_binary_moving_averages = torch.zeros(
            self.metagraph.n, dtype=torch.float32
        )
        self.evaluated_uids = set()

        # Add step tracking
        self.window_step = 0
        self.eval_count = 0

        # Initialize WandB
        self.wandb = tplr.initialize_wandb(
            run_prefix="V",
            uid=self.uid,
            config=self.config,
            group="validator",
            job_type="validation",
        )

        # Initialize peers
        self.peers = []
        self.eval_peers = []

        # Track inactive peer scores
        self.inactive_scores = {}  # {uid: (last_active_window, last_score)}
        self.inactivity_slash_rate = 0.25  # 25% slash per window

    async def run(self):
        # Start background block listener
        self.loop = asyncio.get_running_loop()
        self.listener = threading.Thread(
            target=self.block_listener, args=(self.loop,), daemon=True
        ).start()
        # Load Peers
        if not self.config.peers:
            self.peers = self.comms.peers
            tplr.logger.info(f"Filtered gather peers with buckets: {self.peers}")
        else:
            self.peers = self.config.peers
        if self.uid not in self.peers:
            self.peers.append(self.uid)

        self.comms.commitments = await self.comms.get_commitments()
        self.comms.update_peers_with_buckets()
        tplr.logger.info("Loaded commitments")

        # Only post start window if you are the highest stake validator
        if self.uid == self.metagraph.S.argmax().item():
            # Post start_window to R2
            await self.comms.post_start_window(self.start_window)
            tplr.logger.info(
                f"This validator is the highest staked. Posted start_window: {self.start_window}"
            )
        else:
            tplr.logger.info(
                "This validator is not the highest staked. Waiting to fetch start_window."
            )
            # Fetch start_window from highest stake validator
            self.start_window = await self.comms.get_start_window()
            self.global_step = self.current_window - self.start_window
            tplr.logger.info(
                f"Using start_window: {self.start_window}, global_step: {self.global_step}"
            )

        # Proceed to load checkpoint
        (
            success,
            loaded_momentum,
            loaded_global_step,
            loaded_optimizer,
            loaded_scheduler,
        ) = await self.comms.load_checkpoint(
            model=self.model,
            optimizer=self.optimizer,
            scheduler=self.scheduler,
            transformer=self.transformer,
            compressor=self.compressor,
            current_window=self.current_window,
            device=self.config.device,
            peers=self.peers,
            uid=self.uid,
            totalks=self.totalks,
        )
        if success:
            self.momentum = loaded_momentum
            self.global_step = loaded_global_step
            self.optimizer = loaded_optimizer
            self.scheduler = loaded_scheduler
            tplr.logger.info(
                f"Loaded checkpoint with global_step={self.global_step}, "
                f"optimizer_step={self.optimizer.state_dict()['state'].get(0, {}).get('step', 0)}, "
                f"scheduler_step={self.scheduler.last_epoch}"
            )
        else:
            tplr.logger.info("Starting from scratch")
            self.momentum = {
                n: torch.zeros_like(p) for n, p in self.model.named_parameters()
            }
            self.model.to(self.config.device)

        self.comms.start_commitment_fetcher()
        self.comms.start_background_tasks()

        while True:
<<<<<<< HEAD
            # Check for catch-up need
            catch_up_success, new_global_step, new_optimizer, new_scheduler = await self.comms.check_and_perform_catch_up(
                model=self.model,
                optimizer=self.optimizer,
                scheduler=self.scheduler,
                transformer=self.transformer,
                compressor=self.compressor,
                current_window=self.current_window,
                sync_window=self.sync_window,
                device=self.config.device,
                peers=self.peers,
                uid=self.uid,
                global_step=self.global_step,
                hparams=self.hparams
            )
            
            if catch_up_success:
                self.global_step = new_global_step
                self.optimizer = new_optimizer
                self.scheduler = new_scheduler
                self.sync_window = self.current_window
                continue

            # Wait for offset
            while self.sync_window >= (self.current_window - self.hparams.validator_offset):
                tplr.logger.info(f'Waiting for validator window offset, synced: {self.sync_window}, current:{self.current_window}, offset:{self.hparams.validator_offset}')
=======
            while self.sync_window >= (
                self.current_window - self.hparams.validator_offset
            ):
                tplr.logger.info(
                    f"Waiting for validator window offset, synced: {self.sync_window}, current:{self.current_window}, offset:{self.hparams.validator_offset}"
                )
>>>>>>> f5d08db3
                await asyncio.sleep(12)

            tplr.logger.info(
                f"Sync Window: {self.sync_window}, Scheduler epoch: {self.scheduler.last_epoch}, Global step: {self.global_step}"
            )

            # 2. Increment sync window and update peer lists
            window_start = tplr.T()
            self.sync_window += 1
            tplr.logger.info(
                f"Processing window: {self.sync_window} current: {self.current_window}"
            )

            peer_start = tplr.T()
            self.comms.update_peers_with_buckets()
            self.peers = self.comms.peers
            self.eval_peers = self.comms.eval_peers
            tplr.logger.info(
                f"{tplr.P(self.sync_window, tplr.T() - peer_start)} Updated peers - gather:{len(self.peers)}, eval:{len(self.eval_peers)}"
            )

            tplr.logger.info(f"Current gather peers: {self.peers}")
            tplr.logger.info(f"Current evaluation peers: {self.eval_peers}")

            newly_inactive = self.comms.inactive_peers
            current_window = self.sync_window

            # Process newly inactive peers
            for uid in newly_inactive:
                if uid not in self.inactive_scores:
                    self.inactive_scores[uid] = (
                        current_window,
                        self.final_moving_avg_scores[uid].item(),
                    )
                    tplr.logger.info(
                        f"UID {uid} became inactive at window {current_window} with score {self.final_moving_avg_scores[uid].item():.4f}"
                    )

            # Apply penalties to all inactive peers
            for uid, (_, _) in list(self.inactive_scores.items()):
                # If peer became active again, remove from inactive tracking
                if uid in self.eval_peers:
                    del self.inactive_scores[uid]
                    tplr.logger.info(f"UID {uid} became active again")
                    continue

                # Apply flat 25% penalty instead of exponential decay
                old_score = self.final_moving_avg_scores[uid].item()
                self.final_moving_avg_scores[uid] *= 0.75  # Apply flat 25% reduction
                new_score = self.final_moving_avg_scores[uid].item()

                tplr.logger.info(
                    f"UID {uid} penalized for inactivity: "
                    f"{old_score:.4f} -> {new_score:.4f}"
                )

                # Log slash metrics
                self.wandb.log(
                    {
                        f"validator/inactivity/{uid}/score_before": old_score,
                        f"validator/inactivity/{uid}/score_after": new_score,
                    },
                    step=self.global_step,
                )

            gather_start = tplr.T()
<<<<<<< HEAD
            gather_result = await self.comms.gather(
                state_dict=None,
                my_uid=self.uid,
                uids=self.peers,
                window=self.sync_window,
                key='gradient',
                timeout=30,
                device=self.config.device,
                local=False,
                stale_retention=100,
                global_step=self.global_step,
                store_gathers=self.config.store_gathers
=======
            # Create gather task early
            gather_task = asyncio.create_task(
                self.comms.gather(
                    my_uid=self.uid,
                    uids=self.peers,
                    window=self.sync_window,
                    key="gradient",
                    timeout=25,
                    device=self.config.device,
                    local=False,
                    totalks=self.totalks,
                )
>>>>>>> f5d08db3
            )

            # Add check for empty peers (evaluating all peer uids)
            if not self.peers:
                tplr.logger.warning(
                    f"No peers available for evaluation in window {self.sync_window}. Waiting for next window."
                )
                self.global_step += 1
                continue

            # 5. Start Evaluation
            eval_start = tplr.T()
            # Sample a random subset of evaluation peers based on hparam uids_per_window
            evaluation_uids = random.sample(
                self.eval_peers, min(self.hparams.uids_per_window, len(self.eval_peers))
            )
<<<<<<< HEAD
            tplr.logger.info(f'Evaluating random subset of peers concurrently: {evaluation_uids}')
            
            results = await tplr.evaluation.evaluate_peers_parallel(
                evaluation_uids,
                self.comms,
                self.sync_window,
                self.hparams,
                self.tokenizer,
                self.config,
                self.model,
                self.transformer,
                self.compressor,
                self.xshapes,
                self.totalks,
                self.config.device,
                self.scheduler.get_last_lr()[0],
                self.optimizer,
                self.scheduler
            )
            
            # --- Aggregate and log evaluation metrics ---
            loss_before_own_list = []
            loss_after_own_list = []
            loss_before_random_list = []
            loss_after_random_list = []
            relative_improvement_own_list = []
            relative_improvement_random_list = []
            
            for uid, eval_payload in results.items():
                if eval_payload is not None:
                    # Extract losses for clarity
                    loss_before_own = eval_payload["loss_before_per_batch_own"]
                    loss_after_own = eval_payload["loss_after_per_batch_own"]
                    loss_before_random = eval_payload["loss_before_per_batch_random"]
                    loss_after_random = eval_payload["loss_after_per_batch_random"]
                    
                    # Use the evaluated gradient score and binary indicator from the payload
                    self.gradient_scores[uid] = eval_payload["gradient_score"]
                    self.binary_indicator_scores[uid] = eval_payload["binary_indicator"]
                    
                    # Update exponential moving average of gradient scores with alpha=gradient_score_ma_alpha
                    self.gradient_moving_avg_scores[uid] = (
                        (1 - self.hparams.gradient_score_ma_alpha) * self.gradient_moving_avg_scores[uid]
                        + self.hparams.gradient_score_ma_alpha * self.gradient_scores[uid]
                    )
                    tplr.logger.debug(f"UID {uid} - Gradient moving average: {self.gradient_moving_avg_scores[uid]}")
                    
                    # Update binary moving average using alpha=binary_score_ma_alpha
                    self.binary_moving_averages[uid] = (
                        (1 - self.hparams.binary_score_ma_alpha) * self.binary_moving_averages[uid]
                        + self.hparams.binary_score_ma_alpha * self.binary_indicator_scores[uid]
                    )
                    tplr.logger.debug(f"UID {uid} - Binary Moving Average: {self.binary_moving_averages[uid]}")
                    
                    # Normalize binary moving average to [0, 1] range
                    self.normalised_binary_moving_averages[uid] = self.binary_moving_averages[uid] / 2
                    tplr.logger.debug(f"UID {uid} - Normalised Binary Moving Average: {self.normalised_binary_moving_averages[uid]}")
                    
                    # Calculate final score incorporating both metrics and update final moving average score
                    final_score = self.gradient_scores[uid] * self.normalised_binary_moving_averages[uid]
                    self.final_moving_avg_scores[uid] = max(
                        self.hparams.final_score_ma_alpha * self.final_moving_avg_scores[uid]
                        + (1 - self.hparams.final_score_ma_alpha) * final_score,
                        0.0
                    )
                    tplr.logger.debug(f"UID {uid} - Final Moving Average Score: {self.final_moving_avg_scores[uid]}")
                    
                    # Append losses for further aggregated logging if needed
                    loss_before_own_list.append(loss_before_own)
                    loss_after_own_list.append(loss_after_own)
                    loss_before_random_list.append(loss_before_random)
                    loss_after_random_list.append(loss_after_random)
                    relative_improvement_own_list.append(eval_payload["relative_improvement_own"])
                    relative_improvement_random_list.append(eval_payload["relative_improvement_random"])
                self.evaluated_uids.add(uid)
            
            # Calculate weights using min power normalization over evaluated peers with positive final scores
            self.weights = torch.zeros_like(self.final_moving_avg_scores)
            evaluated_mask = torch.zeros_like(self.final_moving_avg_scores, dtype=torch.bool)
            evaluated_mask[list(self.evaluated_uids)] = True
            positive_mask = (self.final_moving_avg_scores > 0) & evaluated_mask
            if positive_mask.any():
                self.weights[positive_mask] = min_power_normalization(
                    self.final_moving_avg_scores[positive_mask], 
                    power=self.hparams.power_normalisation
                )
                weight_sum = self.weights.sum().item()
                tplr.logger.debug(f"Weight sum: {weight_sum}")
                if abs(weight_sum - 1.0) > 1e-6:
                    tplr.logger.warning(f"Weights sum to {weight_sum}, expected close to 1.0")
            else:
                tplr.logger.info("No positive scores found, all weights set to 0")
            
            avg_loss_before_own = (
                sum(loss_before_own_list) / len(loss_before_own_list)
                if loss_before_own_list
                else 0.0
            )
            avg_loss_after_own = (
                sum(loss_after_own_list) / len(loss_after_own_list)
                if loss_after_own_list
                else 0.0
            )
            avg_loss_before_random = (
                sum(loss_before_random_list) / len(loss_before_random_list)
                if loss_before_random_list
                else 0.0
            )
            avg_loss_after_random = (
                sum(loss_after_random_list) / len(loss_after_random_list)
                if loss_after_random_list
                else 0.0
            )
            avg_rel_improvement_own = (
                sum(relative_improvement_own_list) / len(relative_improvement_own_list)
                if relative_improvement_own_list
                else 0.0
            )
            avg_rel_improvement_random = (
                sum(relative_improvement_random_list) / len(relative_improvement_random_list)
                if relative_improvement_random_list
                else 0.0
            )
            
            evaluation_metrics = {
                "validator/loss/own/before": avg_loss_before_own,
                "validator/loss/own/after": avg_loss_after_own,
                "validator/loss/random/before": avg_loss_before_random,
                "validator/loss/random/after": avg_loss_after_random,
                "validator/loss/own/improvement": avg_rel_improvement_own,
                "validator/loss/random/improvement": avg_rel_improvement_random,
                "validator/network/block": self.current_block,
                "validator/network/window": self.sync_window,
                "validator/network/step": self.global_step,
                "validator/network/evaluated_uids": len(self.evaluated_uids),
                "validator/optimizer/learning_rate": self.scheduler.get_last_lr()[0],
                "validator/network/active_miners": len(self.valid_score_indices),
            }
            self.wandb.log(evaluation_metrics, step=self.global_step)

            # Log scores and metrics for evaluated UIDs
            # Build a table with headers and one row per evaluated UID
            headers = ["UID", "Last Score", "Binary Indicator", "Binary Moving Avg", "Norm Binary Score", "Final Moving Avg", "Weight"]
            table = [headers]
            for uid in sorted(self.evaluated_uids):
                row = [
                    str(uid),
                    f"{self.gradient_scores[uid]:.4f}",
                    f"{self.binary_indicator_scores[uid]:.4f}",
                    f"{self.binary_moving_averages[uid]:.4f}",
                    f"{self.normalised_binary_moving_averages[uid]:.4f}",
                    f"{self.final_moving_avg_scores[uid]:.4f}",
                    f"{self.weights[uid]:.4f}",
                ]
                table.append(row)

            # Format the table using Rich for better visual appearance in PM2 logs.
            try:
                try:
                    width = os.get_terminal_size().columns
                except Exception:
                    width = 0
                os.environ['COLUMNS'] = str(max(200, width))
                

                rich_table = Table(title="Updated scores for evaluated UIDs")
                for header in headers:
                    rich_table.add_column(header)
                for row in table[1:]:
                    rich_table.add_row(*row)
                sio = StringIO()
                console = Console(file=sio, width=int(os.environ['COLUMNS']))
                console.print(rich_table)
                table_str = sio.getvalue()
            except ImportError:
                tplr.logger.warning("rich module not found; falling back to basic formatting.")
                col_widths = [max(len(row[i]) for row in table) for i in range(len(headers))]
                lines = []
                for i, row in enumerate(table):
                    line = " | ".join(row[j].ljust(col_widths[j]) for j in range(len(row)))
                    lines.append(line)
                    if i == 0:
                        separator = "-+-".join("-" * col_widths[j] for j in range(len(headers)))
                        lines.append(separator)
                table_str = "\n".join(lines)
            tplr.logger.info("Updated scores for evaluated UIDs:\n" + table_str)
            
=======
            tplr.logger.info(f"Evaluating random subset of peers: {evaluation_uids}")
            for eval_uid in evaluation_uids:
                tplr.logger.info(f"Evaluating uid: {eval_uid}")

                eval_result = await self.comms.get(
                    uid=str(eval_uid),
                    window=self.sync_window,
                    key="gradient",
                    timeout=15,
                    local=False,
                    stale_retention=10,
                )

                scoring_start = tplr.T()
                if eval_result is not None and eval_result[0] is not None:
                    state_dict, _ = eval_result

                    # Pull miner-sent pages info from metadata
                    miner_pages = None
                    if (
                        "metadata" in state_dict
                        and "pages_info" in state_dict["metadata"]
                    ):
                        miner_pages = state_dict["metadata"]["pages_info"]
                    else:
                        tplr.logger.warning(
                            f"Missing pages info metadata from miner UID {eval_uid}"
                        )

                    # Load pages_own exactly once from the dataset loader
                    local_pages = await tplr.r2_dataset.R2DatasetLoader.next_pages(
                        offset=self.sync_window,
                        n_pages=self.hparams.pages_per_window,
                        seed=eval_uid,
                    )

                    # Verify the pages_info from the miner matches our locally loaded pages.
                    if miner_pages is not None:
                        if local_pages != miner_pages:
                            tplr.logger.warning(
                                f"Pages mismatch for UID {eval_uid}: miner sent {miner_pages} vs local pages {local_pages}"
                            )
                        else:
                            tplr.logger.info(
                                f"Pages verified for UID {eval_uid}: pages match."
                            )
                    else:
                        tplr.logger.info(
                            f"Using local pages for UID {eval_uid} as miner metadata is missing."
                        )
                    data_start = tplr.T()
                    # Create the evaluation loader using the locally loaded pages.
                    loader_own = await tplr.r2_dataset.R2DatasetLoader.create(
                        batch_size=self.hparams.batch_size,
                        sequence_length=self.hparams.sequence_length,
                        pages_info=local_pages,
                        tokenizer=self.tokenizer,
                    )
                    tplr.logger.info(
                        f"{tplr.P(self.sync_window, tplr.T() - data_start)} Loaded evaluation data using pages: {[p[1] for p in local_pages]}"
                    )

                    state_dict, _ = eval_result
                    model_own_data_eval = copy.deepcopy(self.model)
                    # 8. Compute initial loss
                    self.optimizer.zero_grad()
                    model_own_data_eval.zero_grad()
                    loss_before_own = 0.0
                    n_batches = 0

                    with torch.no_grad():
                        model_own_data_eval.eval()
                        batches_own = []
                        for batch in loader_own:
                            batches_own.append(batch)

                        total_batches_own = len(batches_own)
                        sample_size_own = max(
                            1,
                            int(total_batches_own * self.hparams.validator_sample_rate),
                        )
                        sampled_indices_own = random.sample(
                            range(total_batches_own), sample_size_own
                        )
                        sampled_indices_own = sorted(
                            sampled_indices_own
                        )  # Sort for sequential access

                        tplr.logger.info(
                            f"Evaluating {sample_size_own}/{total_batches_own} batches ({self.hparams.validator_sample_rate * 100:.1f}%)"
                        )

                        for i, batch in enumerate(batches_own):
                            if i not in sampled_indices_own:
                                continue
                            input_ids = torch.tensor(batch, dtype=torch.long).to(
                                model_own_data_eval.device
                            )
                            labels = input_ids.clone()
                            labels = torch.where(
                                labels == self.tokenizer.pad_token_id, -100, labels
                            )
                            outputs = model_own_data_eval(
                                input_ids=input_ids, labels=labels
                            )
                            loss_before_own += outputs.loss.item()
                            n_batches += 1
                            del input_ids, labels, outputs
                            torch.cuda.empty_cache()

                    self.loss_before_per_batch_own = (
                        loss_before_own / n_batches if n_batches > 0 else 0
                    )
                    tplr.logger.debug(
                        f"Loss before (own data): {self.loss_before_per_batch_own}"
                    )

                    # 9. Apply gradient and compute loss after
                    try:
                        self.optimizer.zero_grad()
                        model_own_data_eval.zero_grad()

                        for n, p in model_own_data_eval.named_parameters():
                            idxs_key = n + "idxs"
                            vals_key = n + "vals"
                            idxs = state_dict.get(idxs_key, None)
                            vals = state_dict.get(vals_key, None)

                            if idxs is not None and vals is not None:
                                idxs = idxs.to(self.config.device)
                                vals = vals.to(self.config.device)

                                grad = self.transformer.decode(
                                    self.compressor.decompress(
                                        p.to(self.config.device),
                                        idxs,
                                        vals,
                                        self.xshapes[n],
                                        self.totalks[n],
                                    )
                                ).to(self.config.device)

                                p.data.sub_(
                                    grad.sign(), alpha=self.scheduler.get_last_lr()[0]
                                )
                    except Exception as e:
                        tplr.logger.error(
                            f"Failed to apply gradient for uid {uid}: {str(e)}"
                        )
                        continue

                    # 10. Compute loss after gradient application
                    self.optimizer.zero_grad()
                    model_own_data_eval.zero_grad()
                    loss_after_own = 0.0
                    n_batches = 0
                    with torch.no_grad():
                        model_own_data_eval.eval()
                        for i, batch in enumerate(batches_own):
                            if i not in sampled_indices_own:
                                continue
                            input_ids = torch.tensor(batch, dtype=torch.long).to(
                                model_own_data_eval.device
                            )
                            labels = input_ids.clone()
                            labels = torch.where(
                                labels == self.tokenizer.pad_token_id, -100, labels
                            )
                            outputs = model_own_data_eval(
                                input_ids=input_ids, labels=labels
                            )
                            loss_after_own += outputs.loss.item()
                            n_batches += 1
                            del input_ids, labels, outputs
                            torch.cuda.empty_cache()

                    # Clean up stored batches
                    del batches_own, local_pages, loader_own, model_own_data_eval
                    torch.cuda.empty_cache()

                    self.loss_after_per_batch_own = (
                        loss_after_own / n_batches if n_batches > 0 else 0
                    )
                    tplr.logger.debug(
                        f"Loss after (own data): {self.loss_after_per_batch_own}"
                    )

                    # 11. Calculate improvements and update scores
                    # Compute and assign the loss improvement to self
                    self.loss_improvement_own = (
                        self.loss_before_per_batch_own - self.loss_after_per_batch_own
                    )
                    tplr.logger.debug(
                        f"Loss improvement (own data): {self.loss_improvement_own}"
                    )

                    self.relative_improvement_own = (
                        self.loss_improvement_own / self.loss_before_per_batch_own
                        if self.loss_before_per_batch_own > 0
                        else 0.0
                    )
                    tplr.logger.debug(
                        f"Relative improvement (own data): {self.relative_improvement_own:.4f}"
                    )

                    # 7. Load evaluation data from random page
                    model_random_data_eval = copy.deepcopy(self.model)
                    data_start = tplr.T()
                    pages_random = await tplr.r2_dataset.R2DatasetLoader.next_pages(
                        offset=self.sync_window,
                        n_pages=self.hparams.pages_per_window,
                        seed=random.randint(0, 10000),
                    )
                    loader_random = await tplr.r2_dataset.R2DatasetLoader.create(
                        batch_size=self.hparams.batch_size,
                        sequence_length=self.hparams.sequence_length,
                        pages_info=pages_random,
                        tokenizer=self.tokenizer,
                    )
                    tplr.logger.info(
                        f"{tplr.P(self.sync_window, tplr.T() - data_start)} Loaded random evaluation data"
                    )
                    state_dict, _ = eval_result

                    # 8. Compute initial loss
                    self.optimizer.zero_grad()
                    model_random_data_eval.zero_grad()
                    loss_before_random = 0.0
                    n_batches = 0

                    with torch.no_grad():
                        model_random_data_eval.eval()
                        # Sample random batches from the loader
                        batches_random = []
                        for batch in loader_random:
                            batches_random.append(batch)

                        total_batches_random = len(batches_random)
                        sample_size_random = max(
                            1,
                            int(
                                total_batches_random
                                * self.hparams.validator_sample_rate
                            ),
                        )
                        sampled_indices_random = random.sample(
                            range(total_batches_random), sample_size_random
                        )
                        sampled_indices_random = sorted(
                            sampled_indices_random
                        )  # Sort for sequential access

                        tplr.logger.info(
                            f"Evaluating {sample_size_random}/{total_batches_random} batches ({self.hparams.validator_sample_rate * 100:.1f}%)"
                        )

                        for idx in sampled_indices_random:
                            batch = batches_random[idx]
                            input_ids = torch.tensor(batch, dtype=torch.long).to(
                                model_random_data_eval.device
                            )
                            labels = input_ids.clone()
                            labels = torch.where(
                                labels == self.tokenizer.pad_token_id, -100, labels
                            )
                            outputs = model_random_data_eval(
                                input_ids=input_ids, labels=labels
                            )
                            loss_before_random += outputs.loss.item()
                            n_batches += 1
                            del input_ids, labels, outputs
                            torch.cuda.empty_cache()

                    self.loss_before_per_batch_random = (
                        loss_before_random / n_batches if n_batches > 0 else 0
                    )
                    tplr.logger.debug(
                        f"Loss before (random data): {self.loss_before_per_batch_random}"
                    )
                    # 9. Apply gradient and compute loss after
                    try:
                        self.optimizer.zero_grad()
                        model_random_data_eval.zero_grad()

                        for n, p in model_random_data_eval.named_parameters():
                            idxs_key = n + "idxs"
                            vals_key = n + "vals"
                            idxs = state_dict.get(idxs_key, None)
                            vals = state_dict.get(vals_key, None)

                            if idxs is not None and vals is not None:
                                idxs = idxs.to(self.config.device)
                                vals = vals.to(self.config.device)

                                grad = self.transformer.decode(
                                    self.compressor.decompress(
                                        p.to(self.config.device),
                                        idxs,
                                        vals,
                                        self.xshapes[n],
                                        self.totalks[n],
                                    )
                                ).to(self.config.device)

                                p.data.sub_(
                                    grad.sign(), alpha=self.scheduler.get_last_lr()[0]
                                )
                    except Exception as e:
                        tplr.logger.error(
                            f"Failed to apply gradient for UID {eval_uid}: {str(e)}"
                        )
                        continue

                    # 10. Compute loss after gradient application for random data
                    self.optimizer.zero_grad()
                    model_random_data_eval.zero_grad()
                    loss_after_random = 0.0
                    n_batches = 0
                    with torch.no_grad():
                        model_random_data_eval.eval()
                        for i, batch in enumerate(batches_random):
                            if i not in sampled_indices_random:
                                continue
                            input_ids = torch.tensor(batch, dtype=torch.long).to(
                                model_random_data_eval.device
                            )
                            labels = input_ids.clone()
                            labels = torch.where(
                                labels == self.tokenizer.pad_token_id, -100, labels
                            )
                            outputs = model_random_data_eval(
                                input_ids=input_ids, labels=labels
                            )
                            loss_after_random += outputs.loss.item()
                            n_batches += 1
                            del input_ids, labels, outputs
                            torch.cuda.empty_cache()

                    # Clean up stored batches, loader & pages
                    del (
                        batches_random,
                        pages_random,
                        loader_random,
                        model_random_data_eval,
                    )
                    torch.cuda.empty_cache()

                    self.loss_after_per_batch_random = (
                        loss_after_random / n_batches if n_batches > 0 else 0
                    )
                    tplr.logger.info(
                        f"Loss after (random data): {self.loss_after_per_batch_random}"
                    )

                    # 11. Calculate improvements and update scores
                    # Compute and assign the loss improvement to self
                    self.loss_improvement_random = (
                        self.loss_before_per_batch_random
                        - self.loss_after_per_batch_random
                    )
                    tplr.logger.info(
                        f"Loss improvement (random data): {self.loss_improvement_random}"
                    )

                    self.relative_improvement_random = (
                        self.loss_improvement_random / self.loss_before_per_batch_random
                        if self.loss_before_per_batch_random > 0
                        else 0.0
                    )
                    tplr.logger.debug(
                        f"Relative improvement (random data): {self.relative_improvement_random}"
                    )

                    # Calculate original performance score (gradient quality)
                    self.gradient_scores[eval_uid] = (
                        (loss_before_random - loss_after_random) / loss_before_random
                        if loss_before_random > 0
                        else 0
                    )
                    tplr.logger.debug(
                        f"Gradient Score: {self.gradient_scores[eval_uid]}"
                    )

                    # Update exponential moving average of gradient scores with alpha=gradient_score_ma_alpha
                    # New score = (1-alpha)*old_score + alpha*new_score
                    self.gradient_moving_avg_scores[eval_uid] = (
                        1 - self.hparams.gradient_score_ma_alpha
                    ) * self.gradient_moving_avg_scores[
                        eval_uid
                    ] + self.hparams.gradient_score_ma_alpha * self.gradient_scores[
                        eval_uid
                    ]
                    tplr.logger.debug(
                        f"Gradient moving average : {self.gradient_moving_avg_scores[eval_uid]}"
                    )

                    # Calculate binary indicator for overfitting detection
                    improvement_own = (
                        (loss_before_own - loss_after_own) / loss_before_own
                        if loss_before_own > 0
                        else 0
                    )
                    improvement_random = (
                        (loss_before_random - loss_after_random) / loss_before_random
                        if loss_before_random > 0
                        else 0
                    )
                    self.binary_indicator_scores[eval_uid] = (
                        1 if improvement_own > improvement_random else -1
                    )
                    tplr.logger.info(
                        f"Binary Indicator Score : {self.binary_indicator_scores[eval_uid]}"
                    )

                    # Update binary moving average using exponential moving average formula:
                    # new_avg = (1-alpha) * old_avg + alpha * new_value
                    # where alpha is binary_score_ma_alpha hyperparameter
                    self.binary_moving_averages[eval_uid] = (
                        (1 - self.hparams.binary_score_ma_alpha)
                        * self.binary_moving_averages[eval_uid]
                        + self.hparams.binary_score_ma_alpha
                        * self.binary_indicator_scores[eval_uid]
                    )
                    tplr.logger.debug(
                        f"Binary Moving Average Score : {self.binary_moving_averages[eval_uid]}"
                    )

                    # Normalize binary moving average to [0,1] range
                    self.normalised_binary_moving_averages[eval_uid] = (
                        (self.binary_moving_averages[eval_uid]) / 2
                    )
                    tplr.logger.debug(
                        f"Normalised Binary Moving Average Score : {self.normalised_binary_moving_averages[eval_uid]}"
                    )
                    # Calculate final score incorporating both metrics
                    final_score = (
                        self.gradient_scores[eval_uid]
                        * self.normalised_binary_moving_averages[eval_uid]
                    )
                    tplr.logger.debug(
                        f"Final Score : {self.final_moving_avg_scores[eval_uid]}"
                    )

                    # Ensure moving average score is non-negative
                    self.final_moving_avg_scores[eval_uid] = max(
                        self.hparams.final_score_ma_alpha
                        * self.final_moving_avg_scores[eval_uid]
                        + (1 - self.hparams.final_score_ma_alpha) * final_score,
                        0.0,
                    )
                    tplr.logger.debug(
                        f"Final Moving Average Score : {self.final_moving_avg_scores[eval_uid]}"
                    )

                    self.evaluated_uids.add(eval_uid)

                    # 12. Calculate weights using min power norm
                    self.weights = torch.zeros_like(self.final_moving_avg_scores)
                    evaluated_mask = torch.zeros_like(
                        self.final_moving_avg_scores, dtype=torch.bool
                    )
                    evaluated_mask[list(self.evaluated_uids)] = True
                    positive_mask = (self.final_moving_avg_scores > 0) & evaluated_mask
                    if positive_mask.any():
                        self.weights[positive_mask] = min_power_normalization(
                            self.final_moving_avg_scores[positive_mask],
                            power=self.hparams.power_normalisation,
                        )
                        weight_sum = self.weights.sum().item()
                        tplr.logger.debug(f"Weight sum: {weight_sum}")
                        if abs(weight_sum - 1.0) > 1e-6:
                            tplr.logger.warning(
                                f"Weights sum to {weight_sum}, expected close to 1.0"
                            )
                    else:
                        tplr.logger.info(
                            "No positive scores found, all weights set to 0"
                        )

                    tplr.logger.info(
                        f"{tplr.P(self.sync_window, tplr.T() - eval_start)} Completed evaluation"
                    )

                else:
                    tplr.logger.info(
                        f"No gradient received from UID {eval_uid}. Slashing moving average score by 50%."
                    )
                    # Reduce the moving average score by 50%
                    old_score = self.final_moving_avg_scores[
                        eval_uid
                    ].item()  # Get the actual value
                    self.final_moving_avg_scores[eval_uid] *= 0.5  # Apply 50% reduction
                    new_score = self.final_moving_avg_scores[
                        eval_uid
                    ].item()  # Get new value for logging
                    tplr.logger.info(
                        f"Reduced moving average score of UID {eval_uid} from {old_score:.4f} to {new_score:.4f} due to missing gradient."
                    )

                    # Ensure the UID is included in evaluated_uids
                    self.evaluated_uids.add(eval_uid)

                    # Recalculate weights
                    self.weights = torch.zeros_like(self.final_moving_avg_scores)
                    evaluated_mask = torch.zeros_like(
                        self.final_moving_avg_scores, dtype=torch.bool
                    )
                    evaluated_mask[list(self.evaluated_uids)] = True

                    positive_mask = (self.final_moving_avg_scores > 0) & evaluated_mask

                    if positive_mask.any():
                        # Apply normalization to all positive scores at once
                        self.weights[positive_mask] = min_power_normalization(
                            self.final_moving_avg_scores[positive_mask],
                            power=self.hparams.power_normalisation,
                        )

                        # Log warning if weights don't sum to 1
                        weight_sum = self.weights.sum().item()
                        tplr.logger.debug(f"Weight sum: {weight_sum}")
                        if abs(weight_sum - 1.0) > 1e-6:
                            tplr.logger.warning(
                                f"Weights sum to {weight_sum}, expected close to 1.0"
                            )
                    else:
                        tplr.logger.info(
                            "No positive scores found, all weights set to 0"
                        )

                    # Log updated scores
                    tplr.logger.info(
                        "Updated scores for evaluated UIDs after slashing:"
                    )
                    for uid in self.evaluated_uids:
                        tplr.logger.info(f"UID {uid}:")
                        tplr.logger.info(
                            f"  - Moving avg score: {self.final_moving_avg_scores[uid]:.4f}"
                        )

                    # Optionally, log to WandB
                    self.wandb.log(
                        {
                            f"validator/final_moving_avg_scores/{eval_uid}": self.final_moving_avg_scores[
                                eval_uid
                            ].item(),
                            f"validator/weights/{eval_uid}": self.weights[
                                eval_uid
                            ].item(),
                        },
                        step=self.global_step,
                    )
                    tplr.logger.info(
                        f"{tplr.P(self.sync_window, tplr.T() - scoring_start)} Computed scores and weights"
                    )

                tplr.logger.info(
                    f"{tplr.P(self.sync_window, tplr.T() - eval_start)} Completed evaluation"
                )

            # Log scores and metrics for evaluated UIDs
            tplr.logger.info("Updated scores for evaluated UIDs:")
            for uid in self.evaluated_uids:
                tplr.logger.info(f"UID {uid}:")
                tplr.logger.info(f"  - Last score: {self.gradient_scores[uid]}")
                tplr.logger.info(
                    f"  - Binary indicator: {self.binary_indicator_scores[uid]:.4f}"
                )
                tplr.logger.info(
                    f"  - Binary moving avg: {self.binary_moving_averages[uid]:.4f}"
                )
                tplr.logger.info(
                    f"  - Normalised binary score: {self.normalised_binary_moving_averages[uid]:.4f}"
                )
                tplr.logger.info(
                    f"  - Final Moving avg score: {self.final_moving_avg_scores[uid]}"
                )
                tplr.logger.info(f"  - Weight: {self.weights[uid]:.4f}")

>>>>>>> f5d08db3
            # Log WandB metrics per UID
            for uid in sorted(self.evaluated_uids):
                self.wandb.log(
                    {
                        f"validator/gradient_scores/{uid}": self.gradient_scores[
                            uid
                        ].item(),
                        f"validator/binary_indicators/{uid}": self.binary_indicator_scores[
                            uid
                        ].item(),
                        f"validator/binary_moving_averages/{uid}": self.binary_moving_averages[
                            uid
                        ].item(),
                        f"validator/normalised_binary_scores/{uid}": self.normalised_binary_moving_averages[
                            uid
                        ].item(),
                        f"validator/final_moving_avg_scores/{uid}": self.final_moving_avg_scores[
                            uid
                        ].item(),
                        f"validator/weights/{uid}": self.weights[uid].item(),
                    },
                    step=self.global_step,
                )

            # 17. Set weights periodically
            if self.sync_window % self.hparams.windows_per_weights == 0:
                # Only set weights for evaluated peers with non-negative (positive) weight values.
                positive_weighted_uids = sorted(
                    [uid for uid in self.evaluated_uids if self.weights[uid] > 0]
                )
                if positive_weighted_uids:
                    self.subtensor.set_weights(
                        wallet=self.wallet,
                        netuid=self.config.netuid,
                        uids=positive_weighted_uids,
                        weights=self.weights[positive_weighted_uids],
                        wait_for_inclusion=False,
                        wait_for_finalization=False,
                    )

            # 15. Create checkpoints periodically
            if (
                self.global_step % self.hparams.checkpoint_frequency == 0
                and self.global_step != 0
            ):
                tplr.logger.info(
                    f"Creating checkpoint at global_step {self.global_step}"
                )
                checkpoint_data = {
                    "model_state_dict": {
                        k: v.cpu().clone() for k, v in self.model.state_dict().items()
                    },
                    "optimizer_state_dict": {
                        k: v.cpu().clone() if torch.is_tensor(v) else v
                        for k, v in self.optimizer.state_dict().items()
                    },
                    "scheduler_state_dict": self.scheduler.state_dict(),
                    "momentum": {k: v.cpu().clone() for k, v in self.momentum.items()},
                    "start_window": self.start_window,
                    "current_window": self.current_window,
                }
                asyncio.create_task(
                    self.comms.put(
                        state_dict=checkpoint_data,
                        uid=str(self.uid),
                        window=self.current_window,
                        key="checkpoint",
                        global_step=self.global_step,
                        local=False,
                    )
                )
<<<<<<< HEAD
            
            # 16. Merge the gathered gradients into the model AFTER finishing evaluation
=======

            gather_result = await gather_task
            if gather_result is None:
                tplr.logger.error(
                    "Failed to gather gradients from peers. Waiting for next window."
                )
                while self.current_window == self.sync_window:
                    await asyncio.sleep(0.1)
                continue
            tplr.logger.info(f"Skipped UIDs: {gather_result.skipped_uids}")
            tplr.logger.info(
                f"{tplr.P(self.sync_window, tplr.T() - gather_start)} Gathered gradients from peers"
            )
            # 16. Now, merge the gathered gradients into the model AFTER finishing evaluation
>>>>>>> f5d08db3
            self.model.train()
            update_start = tplr.T()
            self.optimizer.zero_grad()
            self.model.zero_grad()
            lr = self.scheduler.get_last_lr()[0]
            # Apply weight decay just like in the miner
            for n, p in self.model.named_parameters():
                p.data.mul_(1.0 - lr * self.hparams.weight_decay)

            if gather_result is not None and gather_result.state_dict is not None:
                for n, p in self.model.named_parameters():
                    idxs_key = n + "idxs"
                    vals_key = n + "vals"
                    idxs = getattr(gather_result.state_dict, idxs_key, None)
                    vals = getattr(gather_result.state_dict, vals_key, None)
                    if idxs is not None and vals is not None:
                        if not isinstance(idxs, (list, tuple)):
                            idxs = [idxs]
                        if not isinstance(vals, (list, tuple)):
                            vals = [vals]
                        new_grad = self.transformer.decode(
                            self.compressor.batch_decompress(
                                p.to(self.config.device),
                                idxs,
                                vals,
                                self.xshapes[n],
                                self.totalks[n],
                            )
                        )
                        # Store pre-sign gradient in momentum
                        self.momentum[n] = new_grad.clone()
                        if p.grad is None:
                            p.grad = new_grad
                        else:
                            p.grad.copy_(new_grad)
                        p.grad.sign_()
                    else:
<<<<<<< HEAD
                        tplr.logger.info(f"Gradient data missing for parameter {n}, skipping.")
            # Free gather_result when done.
            del gather_result
            torch.cuda.empty_cache()
            
=======
                        tplr.logger.info(
                            f"Gradient data missing for parameter {n}, skipping."
                        )
            tplr.logger.info(
                f"{tplr.P(self.sync_window, tplr.T() - update_start)} Updated model"
            )

>>>>>>> f5d08db3
            self.optimizer.step()
            self.scheduler.step()
            torch.cuda.empty_cache()
            # Log total window time and metrics
            tplr.logger.info(
                f"{tplr.P(self.sync_window, tplr.T() - window_start)} Completed window iteration"
            )

            # 13. Log evaluation metrics once all evaluations are done
            evaluation_metrics = {
                "validator/loss/own/before": self.loss_before_per_batch_own,
                "validator/loss/own/after": self.loss_after_per_batch_own,
                "validator/loss/random/before": self.loss_before_per_batch_random,
                "validator/loss/random/after": self.loss_after_per_batch_random,
                "validator/loss/own/improvement": self.relative_improvement_own,
                "validator/loss/random/improvement": self.relative_improvement_random,
                "validator/network/block": self.current_block,
                "validator/network/window": self.sync_window,
                "validator/network/step": self.global_step,
                "validator/network/evaluated_uids": len(self.evaluated_uids),
                "validator/optimizer/learning_rate": self.scheduler.get_last_lr()[0],
                "validator/network/active_miners": len(self.valid_score_indices),
                "validator/gather/success_rate": gather_result.success_rate * 100
                if gather_result
                else 0,  # Success percentage
                "validator/timing/window_total": tplr.T() - window_start,
                "validator/timing/peer_update": tplr.T() - peer_start,
                "validator/timing/gather": tplr.T() - gather_start,
                "validator/timing/evaluation": tplr.T() - eval_start,
                "validator/timing/model_update": tplr.T() - update_start,
            }
            self.wandb.log(evaluation_metrics, step=self.global_step)

            # 18. Increment global step
            self.global_step += 1

    # Listens for new blocks and sets self.current_block and self.current_window
    def block_listener(self, loop):
        def handler(event):
            self.current_block = int(event["header"]["number"])  # type: ignore
            new_window = int(self.current_block / self.hparams.blocks_per_window)
            if new_window != self.current_window:
                self.current_window = new_window
                self.comms.current_window = self.current_window
                tplr.logger.info(
                    f"New block received. Current window updated to: {self.current_window}"
                )

        while not self.stop_event.is_set():
            try:
                bt.subtensor(config=self.config).substrate.subscribe_block_headers(
                    handler
                )
            except Exception as e:
                tplr.logger.error(f"Block subscription error: {e}")
                time.sleep(1)


def min_power_normalization(logits, power=2.0, epsilon=1e-8):
    """Normalizes logits using a minimum power normalization approach.

    This function applies power normalization to the input logits, raising them to a power
    and normalizing to create a probability distribution. If the sum is too small (below epsilon),
    returns zeros to avoid division by very small numbers.

    Args:
        logits (torch.Tensor): Input tensor to be normalized
        power (float, optional): Power to raise the logits to. Defaults to 2.0.
        epsilon (float, optional): Small value to prevent division by zero. Defaults to 1e-8.

    Returns:
        torch.Tensor: Normalized probabilities
    """
    if logits.dim() == 0:
        logits = logits.unsqueeze(0)

    powered_logits = logits**power
    sum_powered = torch.sum(powered_logits)
    if sum_powered > epsilon:
        probabilities = powered_logits / sum_powered
    else:
        probabilities = torch.zeros_like(powered_logits)

    return probabilities


if __name__ == "__main__":
    asyncio.run(Validator().run())<|MERGE_RESOLUTION|>--- conflicted
+++ resolved
@@ -26,10 +26,10 @@
 import argparse
 import threading
 from io import StringIO
-from rich.table import Table 
+from rich.table import Table  
 from time import perf_counter
 from rich.console import Console
-from contextlib import contextmanager
+from contextlib import contextmanager 
 
 # Third party
 import torch
@@ -310,7 +310,6 @@
         self.comms.start_background_tasks()
 
         while True:
-<<<<<<< HEAD
             # Check for catch-up need
             catch_up_success, new_global_step, new_optimizer, new_scheduler = await self.comms.check_and_perform_catch_up(
                 model=self.model,
@@ -337,14 +336,6 @@
             # Wait for offset
             while self.sync_window >= (self.current_window - self.hparams.validator_offset):
                 tplr.logger.info(f'Waiting for validator window offset, synced: {self.sync_window}, current:{self.current_window}, offset:{self.hparams.validator_offset}')
-=======
-            while self.sync_window >= (
-                self.current_window - self.hparams.validator_offset
-            ):
-                tplr.logger.info(
-                    f"Waiting for validator window offset, synced: {self.sync_window}, current:{self.current_window}, offset:{self.hparams.validator_offset}"
-                )
->>>>>>> f5d08db3
                 await asyncio.sleep(12)
 
             tplr.logger.info(
@@ -411,20 +402,6 @@
                 )
 
             gather_start = tplr.T()
-<<<<<<< HEAD
-            gather_result = await self.comms.gather(
-                state_dict=None,
-                my_uid=self.uid,
-                uids=self.peers,
-                window=self.sync_window,
-                key='gradient',
-                timeout=30,
-                device=self.config.device,
-                local=False,
-                stale_retention=100,
-                global_step=self.global_step,
-                store_gathers=self.config.store_gathers
-=======
             # Create gather task early
             gather_task = asyncio.create_task(
                 self.comms.gather(
@@ -437,7 +414,6 @@
                     local=False,
                     totalks=self.totalks,
                 )
->>>>>>> f5d08db3
             )
 
             # Add check for empty peers (evaluating all peer uids)
@@ -454,195 +430,6 @@
             evaluation_uids = random.sample(
                 self.eval_peers, min(self.hparams.uids_per_window, len(self.eval_peers))
             )
-<<<<<<< HEAD
-            tplr.logger.info(f'Evaluating random subset of peers concurrently: {evaluation_uids}')
-            
-            results = await tplr.evaluation.evaluate_peers_parallel(
-                evaluation_uids,
-                self.comms,
-                self.sync_window,
-                self.hparams,
-                self.tokenizer,
-                self.config,
-                self.model,
-                self.transformer,
-                self.compressor,
-                self.xshapes,
-                self.totalks,
-                self.config.device,
-                self.scheduler.get_last_lr()[0],
-                self.optimizer,
-                self.scheduler
-            )
-            
-            # --- Aggregate and log evaluation metrics ---
-            loss_before_own_list = []
-            loss_after_own_list = []
-            loss_before_random_list = []
-            loss_after_random_list = []
-            relative_improvement_own_list = []
-            relative_improvement_random_list = []
-            
-            for uid, eval_payload in results.items():
-                if eval_payload is not None:
-                    # Extract losses for clarity
-                    loss_before_own = eval_payload["loss_before_per_batch_own"]
-                    loss_after_own = eval_payload["loss_after_per_batch_own"]
-                    loss_before_random = eval_payload["loss_before_per_batch_random"]
-                    loss_after_random = eval_payload["loss_after_per_batch_random"]
-                    
-                    # Use the evaluated gradient score and binary indicator from the payload
-                    self.gradient_scores[uid] = eval_payload["gradient_score"]
-                    self.binary_indicator_scores[uid] = eval_payload["binary_indicator"]
-                    
-                    # Update exponential moving average of gradient scores with alpha=gradient_score_ma_alpha
-                    self.gradient_moving_avg_scores[uid] = (
-                        (1 - self.hparams.gradient_score_ma_alpha) * self.gradient_moving_avg_scores[uid]
-                        + self.hparams.gradient_score_ma_alpha * self.gradient_scores[uid]
-                    )
-                    tplr.logger.debug(f"UID {uid} - Gradient moving average: {self.gradient_moving_avg_scores[uid]}")
-                    
-                    # Update binary moving average using alpha=binary_score_ma_alpha
-                    self.binary_moving_averages[uid] = (
-                        (1 - self.hparams.binary_score_ma_alpha) * self.binary_moving_averages[uid]
-                        + self.hparams.binary_score_ma_alpha * self.binary_indicator_scores[uid]
-                    )
-                    tplr.logger.debug(f"UID {uid} - Binary Moving Average: {self.binary_moving_averages[uid]}")
-                    
-                    # Normalize binary moving average to [0, 1] range
-                    self.normalised_binary_moving_averages[uid] = self.binary_moving_averages[uid] / 2
-                    tplr.logger.debug(f"UID {uid} - Normalised Binary Moving Average: {self.normalised_binary_moving_averages[uid]}")
-                    
-                    # Calculate final score incorporating both metrics and update final moving average score
-                    final_score = self.gradient_scores[uid] * self.normalised_binary_moving_averages[uid]
-                    self.final_moving_avg_scores[uid] = max(
-                        self.hparams.final_score_ma_alpha * self.final_moving_avg_scores[uid]
-                        + (1 - self.hparams.final_score_ma_alpha) * final_score,
-                        0.0
-                    )
-                    tplr.logger.debug(f"UID {uid} - Final Moving Average Score: {self.final_moving_avg_scores[uid]}")
-                    
-                    # Append losses for further aggregated logging if needed
-                    loss_before_own_list.append(loss_before_own)
-                    loss_after_own_list.append(loss_after_own)
-                    loss_before_random_list.append(loss_before_random)
-                    loss_after_random_list.append(loss_after_random)
-                    relative_improvement_own_list.append(eval_payload["relative_improvement_own"])
-                    relative_improvement_random_list.append(eval_payload["relative_improvement_random"])
-                self.evaluated_uids.add(uid)
-            
-            # Calculate weights using min power normalization over evaluated peers with positive final scores
-            self.weights = torch.zeros_like(self.final_moving_avg_scores)
-            evaluated_mask = torch.zeros_like(self.final_moving_avg_scores, dtype=torch.bool)
-            evaluated_mask[list(self.evaluated_uids)] = True
-            positive_mask = (self.final_moving_avg_scores > 0) & evaluated_mask
-            if positive_mask.any():
-                self.weights[positive_mask] = min_power_normalization(
-                    self.final_moving_avg_scores[positive_mask], 
-                    power=self.hparams.power_normalisation
-                )
-                weight_sum = self.weights.sum().item()
-                tplr.logger.debug(f"Weight sum: {weight_sum}")
-                if abs(weight_sum - 1.0) > 1e-6:
-                    tplr.logger.warning(f"Weights sum to {weight_sum}, expected close to 1.0")
-            else:
-                tplr.logger.info("No positive scores found, all weights set to 0")
-            
-            avg_loss_before_own = (
-                sum(loss_before_own_list) / len(loss_before_own_list)
-                if loss_before_own_list
-                else 0.0
-            )
-            avg_loss_after_own = (
-                sum(loss_after_own_list) / len(loss_after_own_list)
-                if loss_after_own_list
-                else 0.0
-            )
-            avg_loss_before_random = (
-                sum(loss_before_random_list) / len(loss_before_random_list)
-                if loss_before_random_list
-                else 0.0
-            )
-            avg_loss_after_random = (
-                sum(loss_after_random_list) / len(loss_after_random_list)
-                if loss_after_random_list
-                else 0.0
-            )
-            avg_rel_improvement_own = (
-                sum(relative_improvement_own_list) / len(relative_improvement_own_list)
-                if relative_improvement_own_list
-                else 0.0
-            )
-            avg_rel_improvement_random = (
-                sum(relative_improvement_random_list) / len(relative_improvement_random_list)
-                if relative_improvement_random_list
-                else 0.0
-            )
-            
-            evaluation_metrics = {
-                "validator/loss/own/before": avg_loss_before_own,
-                "validator/loss/own/after": avg_loss_after_own,
-                "validator/loss/random/before": avg_loss_before_random,
-                "validator/loss/random/after": avg_loss_after_random,
-                "validator/loss/own/improvement": avg_rel_improvement_own,
-                "validator/loss/random/improvement": avg_rel_improvement_random,
-                "validator/network/block": self.current_block,
-                "validator/network/window": self.sync_window,
-                "validator/network/step": self.global_step,
-                "validator/network/evaluated_uids": len(self.evaluated_uids),
-                "validator/optimizer/learning_rate": self.scheduler.get_last_lr()[0],
-                "validator/network/active_miners": len(self.valid_score_indices),
-            }
-            self.wandb.log(evaluation_metrics, step=self.global_step)
-
-            # Log scores and metrics for evaluated UIDs
-            # Build a table with headers and one row per evaluated UID
-            headers = ["UID", "Last Score", "Binary Indicator", "Binary Moving Avg", "Norm Binary Score", "Final Moving Avg", "Weight"]
-            table = [headers]
-            for uid in sorted(self.evaluated_uids):
-                row = [
-                    str(uid),
-                    f"{self.gradient_scores[uid]:.4f}",
-                    f"{self.binary_indicator_scores[uid]:.4f}",
-                    f"{self.binary_moving_averages[uid]:.4f}",
-                    f"{self.normalised_binary_moving_averages[uid]:.4f}",
-                    f"{self.final_moving_avg_scores[uid]:.4f}",
-                    f"{self.weights[uid]:.4f}",
-                ]
-                table.append(row)
-
-            # Format the table using Rich for better visual appearance in PM2 logs.
-            try:
-                try:
-                    width = os.get_terminal_size().columns
-                except Exception:
-                    width = 0
-                os.environ['COLUMNS'] = str(max(200, width))
-                
-
-                rich_table = Table(title="Updated scores for evaluated UIDs")
-                for header in headers:
-                    rich_table.add_column(header)
-                for row in table[1:]:
-                    rich_table.add_row(*row)
-                sio = StringIO()
-                console = Console(file=sio, width=int(os.environ['COLUMNS']))
-                console.print(rich_table)
-                table_str = sio.getvalue()
-            except ImportError:
-                tplr.logger.warning("rich module not found; falling back to basic formatting.")
-                col_widths = [max(len(row[i]) for row in table) for i in range(len(headers))]
-                lines = []
-                for i, row in enumerate(table):
-                    line = " | ".join(row[j].ljust(col_widths[j]) for j in range(len(row)))
-                    lines.append(line)
-                    if i == 0:
-                        separator = "-+-".join("-" * col_widths[j] for j in range(len(headers)))
-                        lines.append(separator)
-                table_str = "\n".join(lines)
-            tplr.logger.info("Updated scores for evaluated UIDs:\n" + table_str)
-            
-=======
             tplr.logger.info(f"Evaluating random subset of peers: {evaluation_uids}")
             for eval_uid in evaluation_uids:
                 tplr.logger.info(f"Evaluating uid: {eval_uid}")
@@ -844,385 +631,148 @@
                         if self.loss_before_per_batch_own > 0
                         else 0.0
                     )
-                    tplr.logger.debug(
-                        f"Relative improvement (own data): {self.relative_improvement_own:.4f}"
-                    )
-
-                    # 7. Load evaluation data from random page
-                    model_random_data_eval = copy.deepcopy(self.model)
-                    data_start = tplr.T()
-                    pages_random = await tplr.r2_dataset.R2DatasetLoader.next_pages(
-                        offset=self.sync_window,
-                        n_pages=self.hparams.pages_per_window,
-                        seed=random.randint(0, 10000),
-                    )
-                    loader_random = await tplr.r2_dataset.R2DatasetLoader.create(
-                        batch_size=self.hparams.batch_size,
-                        sequence_length=self.hparams.sequence_length,
-                        pages_info=pages_random,
-                        tokenizer=self.tokenizer,
-                    )
-                    tplr.logger.info(
-                        f"{tplr.P(self.sync_window, tplr.T() - data_start)} Loaded random evaluation data"
-                    )
-                    state_dict, _ = eval_result
-
-                    # 8. Compute initial loss
-                    self.optimizer.zero_grad()
-                    model_random_data_eval.zero_grad()
-                    loss_before_random = 0.0
-                    n_batches = 0
-
-                    with torch.no_grad():
-                        model_random_data_eval.eval()
-                        # Sample random batches from the loader
-                        batches_random = []
-                        for batch in loader_random:
-                            batches_random.append(batch)
-
-                        total_batches_random = len(batches_random)
-                        sample_size_random = max(
-                            1,
-                            int(
-                                total_batches_random
-                                * self.hparams.validator_sample_rate
-                            ),
-                        )
-                        sampled_indices_random = random.sample(
-                            range(total_batches_random), sample_size_random
-                        )
-                        sampled_indices_random = sorted(
-                            sampled_indices_random
-                        )  # Sort for sequential access
-
-                        tplr.logger.info(
-                            f"Evaluating {sample_size_random}/{total_batches_random} batches ({self.hparams.validator_sample_rate * 100:.1f}%)"
-                        )
-
-                        for idx in sampled_indices_random:
-                            batch = batches_random[idx]
-                            input_ids = torch.tensor(batch, dtype=torch.long).to(
-                                model_random_data_eval.device
-                            )
-                            labels = input_ids.clone()
-                            labels = torch.where(
-                                labels == self.tokenizer.pad_token_id, -100, labels
-                            )
-                            outputs = model_random_data_eval(
-                                input_ids=input_ids, labels=labels
-                            )
-                            loss_before_random += outputs.loss.item()
-                            n_batches += 1
-                            del input_ids, labels, outputs
-                            torch.cuda.empty_cache()
-
-                    self.loss_before_per_batch_random = (
-                        loss_before_random / n_batches if n_batches > 0 else 0
-                    )
-                    tplr.logger.debug(
-                        f"Loss before (random data): {self.loss_before_per_batch_random}"
-                    )
-                    # 9. Apply gradient and compute loss after
-                    try:
-                        self.optimizer.zero_grad()
-                        model_random_data_eval.zero_grad()
-
-                        for n, p in model_random_data_eval.named_parameters():
-                            idxs_key = n + "idxs"
-                            vals_key = n + "vals"
-                            idxs = state_dict.get(idxs_key, None)
-                            vals = state_dict.get(vals_key, None)
-
-                            if idxs is not None and vals is not None:
-                                idxs = idxs.to(self.config.device)
-                                vals = vals.to(self.config.device)
-
-                                grad = self.transformer.decode(
-                                    self.compressor.decompress(
-                                        p.to(self.config.device),
-                                        idxs,
-                                        vals,
-                                        self.xshapes[n],
-                                        self.totalks[n],
-                                    )
-                                ).to(self.config.device)
-
-                                p.data.sub_(
-                                    grad.sign(), alpha=self.scheduler.get_last_lr()[0]
-                                )
-                    except Exception as e:
-                        tplr.logger.error(
-                            f"Failed to apply gradient for UID {eval_uid}: {str(e)}"
-                        )
-                        continue
-
-                    # 10. Compute loss after gradient application for random data
-                    self.optimizer.zero_grad()
-                    model_random_data_eval.zero_grad()
-                    loss_after_random = 0.0
-                    n_batches = 0
-                    with torch.no_grad():
-                        model_random_data_eval.eval()
-                        for i, batch in enumerate(batches_random):
-                            if i not in sampled_indices_random:
-                                continue
-                            input_ids = torch.tensor(batch, dtype=torch.long).to(
-                                model_random_data_eval.device
-                            )
-                            labels = input_ids.clone()
-                            labels = torch.where(
-                                labels == self.tokenizer.pad_token_id, -100, labels
-                            )
-                            outputs = model_random_data_eval(
-                                input_ids=input_ids, labels=labels
-                            )
-                            loss_after_random += outputs.loss.item()
-                            n_batches += 1
-                            del input_ids, labels, outputs
-                            torch.cuda.empty_cache()
-
-                    # Clean up stored batches, loader & pages
-                    del (
-                        batches_random,
-                        pages_random,
-                        loader_random,
-                        model_random_data_eval,
-                    )
-                    torch.cuda.empty_cache()
-
-                    self.loss_after_per_batch_random = (
-                        loss_after_random / n_batches if n_batches > 0 else 0
-                    )
-                    tplr.logger.info(
-                        f"Loss after (random data): {self.loss_after_per_batch_random}"
-                    )
-
-                    # 11. Calculate improvements and update scores
-                    # Compute and assign the loss improvement to self
-                    self.loss_improvement_random = (
-                        self.loss_before_per_batch_random
-                        - self.loss_after_per_batch_random
-                    )
-                    tplr.logger.info(
-                        f"Loss improvement (random data): {self.loss_improvement_random}"
-                    )
-
-                    self.relative_improvement_random = (
-                        self.loss_improvement_random / self.loss_before_per_batch_random
-                        if self.loss_before_per_batch_random > 0
-                        else 0.0
-                    )
-                    tplr.logger.debug(
-                        f"Relative improvement (random data): {self.relative_improvement_random}"
-                    )
-
-                    # Calculate original performance score (gradient quality)
-                    self.gradient_scores[eval_uid] = (
-                        (loss_before_random - loss_after_random) / loss_before_random
-                        if loss_before_random > 0
-                        else 0
-                    )
-                    tplr.logger.debug(
-                        f"Gradient Score: {self.gradient_scores[eval_uid]}"
-                    )
-
-                    # Update exponential moving average of gradient scores with alpha=gradient_score_ma_alpha
-                    # New score = (1-alpha)*old_score + alpha*new_score
-                    self.gradient_moving_avg_scores[eval_uid] = (
-                        1 - self.hparams.gradient_score_ma_alpha
-                    ) * self.gradient_moving_avg_scores[
-                        eval_uid
-                    ] + self.hparams.gradient_score_ma_alpha * self.gradient_scores[
-                        eval_uid
-                    ]
-                    tplr.logger.debug(
-                        f"Gradient moving average : {self.gradient_moving_avg_scores[eval_uid]}"
-                    )
-
-                    # Calculate binary indicator for overfitting detection
-                    improvement_own = (
-                        (loss_before_own - loss_after_own) / loss_before_own
-                        if loss_before_own > 0
-                        else 0
-                    )
-                    improvement_random = (
-                        (loss_before_random - loss_after_random) / loss_before_random
-                        if loss_before_random > 0
-                        else 0
-                    )
-                    self.binary_indicator_scores[eval_uid] = (
-                        1 if improvement_own > improvement_random else -1
-                    )
-                    tplr.logger.info(
-                        f"Binary Indicator Score : {self.binary_indicator_scores[eval_uid]}"
-                    )
-
-                    # Update binary moving average using exponential moving average formula:
-                    # new_avg = (1-alpha) * old_avg + alpha * new_value
-                    # where alpha is binary_score_ma_alpha hyperparameter
-                    self.binary_moving_averages[eval_uid] = (
-                        (1 - self.hparams.binary_score_ma_alpha)
-                        * self.binary_moving_averages[eval_uid]
-                        + self.hparams.binary_score_ma_alpha
-                        * self.binary_indicator_scores[eval_uid]
-                    )
-                    tplr.logger.debug(
-                        f"Binary Moving Average Score : {self.binary_moving_averages[eval_uid]}"
-                    )
-
-                    # Normalize binary moving average to [0,1] range
-                    self.normalised_binary_moving_averages[eval_uid] = (
-                        (self.binary_moving_averages[eval_uid]) / 2
-                    )
-                    tplr.logger.debug(
-                        f"Normalised Binary Moving Average Score : {self.normalised_binary_moving_averages[eval_uid]}"
-                    )
-                    # Calculate final score incorporating both metrics
-                    final_score = (
-                        self.gradient_scores[eval_uid]
-                        * self.normalised_binary_moving_averages[eval_uid]
-                    )
-                    tplr.logger.debug(
-                        f"Final Score : {self.final_moving_avg_scores[eval_uid]}"
-                    )
-
-                    # Ensure moving average score is non-negative
-                    self.final_moving_avg_scores[eval_uid] = max(
-                        self.hparams.final_score_ma_alpha
-                        * self.final_moving_avg_scores[eval_uid]
+                    tplr.logger.debug(f"UID {uid} - Gradient moving average: {self.gradient_moving_avg_scores[uid]}")
+                    
+                    # Update binary moving average using alpha=binary_score_ma_alpha
+                    self.binary_moving_averages[uid] = (
+                        (1 - self.hparams.binary_score_ma_alpha) * self.binary_moving_averages[uid]
+                        + self.hparams.binary_score_ma_alpha * self.binary_indicator_scores[uid]
+                    )
+                    tplr.logger.debug(f"UID {uid} - Binary Moving Average: {self.binary_moving_averages[uid]}")
+                    
+                    # Normalize binary moving average to [0, 1] range
+                    self.normalised_binary_moving_averages[uid] = self.binary_moving_averages[uid] / 2
+                    tplr.logger.debug(f"UID {uid} - Normalised Binary Moving Average: {self.normalised_binary_moving_averages[uid]}")
+                    
+                    # Calculate final score incorporating both metrics and update final moving average score
+                    final_score = self.gradient_scores[uid] * self.normalised_binary_moving_averages[uid]
+                    self.final_moving_avg_scores[uid] = max(
+                        self.hparams.final_score_ma_alpha * self.final_moving_avg_scores[uid]
                         + (1 - self.hparams.final_score_ma_alpha) * final_score,
-                        0.0,
-                    )
-                    tplr.logger.debug(
-                        f"Final Moving Average Score : {self.final_moving_avg_scores[eval_uid]}"
-                    )
-
-                    self.evaluated_uids.add(eval_uid)
-
-                    # 12. Calculate weights using min power norm
-                    self.weights = torch.zeros_like(self.final_moving_avg_scores)
-                    evaluated_mask = torch.zeros_like(
-                        self.final_moving_avg_scores, dtype=torch.bool
-                    )
-                    evaluated_mask[list(self.evaluated_uids)] = True
-                    positive_mask = (self.final_moving_avg_scores > 0) & evaluated_mask
-                    if positive_mask.any():
-                        self.weights[positive_mask] = min_power_normalization(
-                            self.final_moving_avg_scores[positive_mask],
-                            power=self.hparams.power_normalisation,
-                        )
-                        weight_sum = self.weights.sum().item()
-                        tplr.logger.debug(f"Weight sum: {weight_sum}")
-                        if abs(weight_sum - 1.0) > 1e-6:
-                            tplr.logger.warning(
-                                f"Weights sum to {weight_sum}, expected close to 1.0"
-                            )
-                    else:
-                        tplr.logger.info(
-                            "No positive scores found, all weights set to 0"
-                        )
-
-                    tplr.logger.info(
-                        f"{tplr.P(self.sync_window, tplr.T() - eval_start)} Completed evaluation"
-                    )
-
-                else:
-                    tplr.logger.info(
-                        f"No gradient received from UID {eval_uid}. Slashing moving average score by 50%."
-                    )
-                    # Reduce the moving average score by 50%
-                    old_score = self.final_moving_avg_scores[
-                        eval_uid
-                    ].item()  # Get the actual value
-                    self.final_moving_avg_scores[eval_uid] *= 0.5  # Apply 50% reduction
-                    new_score = self.final_moving_avg_scores[
-                        eval_uid
-                    ].item()  # Get new value for logging
-                    tplr.logger.info(
-                        f"Reduced moving average score of UID {eval_uid} from {old_score:.4f} to {new_score:.4f} due to missing gradient."
-                    )
-
-                    # Ensure the UID is included in evaluated_uids
-                    self.evaluated_uids.add(eval_uid)
-
-                    # Recalculate weights
-                    self.weights = torch.zeros_like(self.final_moving_avg_scores)
-                    evaluated_mask = torch.zeros_like(
-                        self.final_moving_avg_scores, dtype=torch.bool
-                    )
-                    evaluated_mask[list(self.evaluated_uids)] = True
-
-                    positive_mask = (self.final_moving_avg_scores > 0) & evaluated_mask
-
-                    if positive_mask.any():
-                        # Apply normalization to all positive scores at once
-                        self.weights[positive_mask] = min_power_normalization(
-                            self.final_moving_avg_scores[positive_mask],
-                            power=self.hparams.power_normalisation,
-                        )
-
-                        # Log warning if weights don't sum to 1
-                        weight_sum = self.weights.sum().item()
-                        tplr.logger.debug(f"Weight sum: {weight_sum}")
-                        if abs(weight_sum - 1.0) > 1e-6:
-                            tplr.logger.warning(
-                                f"Weights sum to {weight_sum}, expected close to 1.0"
-                            )
-                    else:
-                        tplr.logger.info(
-                            "No positive scores found, all weights set to 0"
-                        )
-
-                    # Log updated scores
-                    tplr.logger.info(
-                        "Updated scores for evaluated UIDs after slashing:"
-                    )
-                    for uid in self.evaluated_uids:
-                        tplr.logger.info(f"UID {uid}:")
-                        tplr.logger.info(
-                            f"  - Moving avg score: {self.final_moving_avg_scores[uid]:.4f}"
-                        )
-
-                    # Optionally, log to WandB
-                    self.wandb.log(
-                        {
-                            f"validator/final_moving_avg_scores/{eval_uid}": self.final_moving_avg_scores[
-                                eval_uid
-                            ].item(),
-                            f"validator/weights/{eval_uid}": self.weights[
-                                eval_uid
-                            ].item(),
-                        },
-                        step=self.global_step,
-                    )
-                    tplr.logger.info(
-                        f"{tplr.P(self.sync_window, tplr.T() - scoring_start)} Computed scores and weights"
-                    )
-
-                tplr.logger.info(
-                    f"{tplr.P(self.sync_window, tplr.T() - eval_start)} Completed evaluation"
-                )
+                        0.0
+                    )
+                    tplr.logger.debug(f"UID {uid} - Final Moving Average Score: {self.final_moving_avg_scores[uid]}")
+                    
+                    # Append losses for further aggregated logging if needed
+                    loss_before_own_list.append(loss_before_own)
+                    loss_after_own_list.append(loss_after_own)
+                    loss_before_random_list.append(loss_before_random)
+                    loss_after_random_list.append(loss_after_random)
+                    relative_improvement_own_list.append(eval_payload["relative_improvement_own"])
+                    relative_improvement_random_list.append(eval_payload["relative_improvement_random"])
+                self.evaluated_uids.add(uid)
+            
+            # Calculate weights using min power normalization over evaluated peers with positive final scores
+            self.weights = torch.zeros_like(self.final_moving_avg_scores)
+            evaluated_mask = torch.zeros_like(self.final_moving_avg_scores, dtype=torch.bool)
+            evaluated_mask[list(self.evaluated_uids)] = True
+            positive_mask = (self.final_moving_avg_scores > 0) & evaluated_mask
+            if positive_mask.any():
+                self.weights[positive_mask] = min_power_normalization(
+                    self.final_moving_avg_scores[positive_mask], 
+                    power=self.hparams.power_normalisation
+                )
+                weight_sum = self.weights.sum().item()
+                tplr.logger.debug(f"Weight sum: {weight_sum}")
+                if abs(weight_sum - 1.0) > 1e-6:
+                    tplr.logger.warning(f"Weights sum to {weight_sum}, expected close to 1.0")
+            else:
+                tplr.logger.info("No positive scores found, all weights set to 0")
+            
+            avg_loss_before_own = (
+                sum(loss_before_own_list) / len(loss_before_own_list)
+                if loss_before_own_list
+                else 0.0
+            )
+            avg_loss_after_own = (
+                sum(loss_after_own_list) / len(loss_after_own_list)
+                if loss_after_own_list
+                else 0.0
+            )
+            avg_loss_before_random = (
+                sum(loss_before_random_list) / len(loss_before_random_list)
+                if loss_before_random_list
+                else 0.0
+            )
+            avg_loss_after_random = (
+                sum(loss_after_random_list) / len(loss_after_random_list)
+                if loss_after_random_list
+                else 0.0
+            )
+            avg_rel_improvement_own = (
+                sum(relative_improvement_own_list) / len(relative_improvement_own_list)
+                if relative_improvement_own_list
+                else 0.0
+            )
+            avg_rel_improvement_random = (
+                sum(relative_improvement_random_list) / len(relative_improvement_random_list)
+                if relative_improvement_random_list
+                else 0.0
+            )
+            
+            evaluation_metrics = {
+                "validator/loss/own/before": avg_loss_before_own,
+                "validator/loss/own/after": avg_loss_after_own,
+                "validator/loss/random/before": avg_loss_before_random,
+                "validator/loss/random/after": avg_loss_after_random,
+                "validator/loss/own/improvement": avg_rel_improvement_own,
+                "validator/loss/random/improvement": avg_rel_improvement_random,
+                "validator/network/block": self.current_block,
+                "validator/network/window": self.sync_window,
+                "validator/network/step": self.global_step,
+                "validator/network/evaluated_uids": len(self.evaluated_uids),
+                "validator/optimizer/learning_rate": self.scheduler.get_last_lr()[0],
+                "validator/network/active_miners": len(self.valid_score_indices),
+            }
+            self.wandb.log(evaluation_metrics, step=self.global_step)
 
             # Log scores and metrics for evaluated UIDs
-            tplr.logger.info("Updated scores for evaluated UIDs:")
-            for uid in self.evaluated_uids:
-                tplr.logger.info(f"UID {uid}:")
-                tplr.logger.info(f"  - Last score: {self.gradient_scores[uid]}")
-                tplr.logger.info(
-                    f"  - Binary indicator: {self.binary_indicator_scores[uid]:.4f}"
-                )
-                tplr.logger.info(
-                    f"  - Binary moving avg: {self.binary_moving_averages[uid]:.4f}"
-                )
-                tplr.logger.info(
-                    f"  - Normalised binary score: {self.normalised_binary_moving_averages[uid]:.4f}"
-                )
-                tplr.logger.info(
-                    f"  - Final Moving avg score: {self.final_moving_avg_scores[uid]}"
-                )
-                tplr.logger.info(f"  - Weight: {self.weights[uid]:.4f}")
-
->>>>>>> f5d08db3
+            # Build a table with headers and one row per evaluated UID
+            headers = ["UID", "Last Score", "Binary Indicator", "Binary Moving Avg", "Norm Binary Score", "Final Moving Avg", "Weight"]
+            table = [headers]
+            for uid in sorted(self.evaluated_uids):
+                row = [
+                    str(uid),
+                    f"{self.gradient_scores[uid]:.4f}",
+                    f"{self.binary_indicator_scores[uid]:.4f}",
+                    f"{self.binary_moving_averages[uid]:.4f}",
+                    f"{self.normalised_binary_moving_averages[uid]:.4f}",
+                    f"{self.final_moving_avg_scores[uid]:.4f}",
+                    f"{self.weights[uid]:.4f}",
+                ]
+                table.append(row)
+
+            # Format the table using Rich for better visual appearance in PM2 logs.
+            try:
+                try:
+                    width = os.get_terminal_size().columns
+                except Exception:
+                    width = 0
+                os.environ['COLUMNS'] = str(max(200, width))
+                
+
+                rich_table = Table(title="Updated scores for evaluated UIDs")
+                for header in headers:
+                    rich_table.add_column(header)
+                for row in table[1:]:
+                    rich_table.add_row(*row)
+                sio = StringIO()
+                console = Console(file=sio, width=int(os.environ['COLUMNS']))
+                console.print(rich_table)
+                table_str = sio.getvalue()
+            except ImportError:
+                tplr.logger.warning("rich module not found; falling back to basic formatting.")
+                col_widths = [max(len(row[i]) for row in table) for i in range(len(headers))]
+                lines = []
+                for i, row in enumerate(table):
+                    line = " | ".join(row[j].ljust(col_widths[j]) for j in range(len(row)))
+                    lines.append(line)
+                    if i == 0:
+                        separator = "-+-".join("-" * col_widths[j] for j in range(len(headers)))
+                        lines.append(separator)
+                table_str = "\n".join(lines)
+            tplr.logger.info("Updated scores for evaluated UIDs:\n" + table_str)
+            
             # Log WandB metrics per UID
             for uid in sorted(self.evaluated_uids):
                 self.wandb.log(
@@ -1294,10 +844,6 @@
                         local=False,
                     )
                 )
-<<<<<<< HEAD
-            
-            # 16. Merge the gathered gradients into the model AFTER finishing evaluation
-=======
 
             gather_result = await gather_task
             if gather_result is None:
@@ -1312,7 +858,6 @@
                 f"{tplr.P(self.sync_window, tplr.T() - gather_start)} Gathered gradients from peers"
             )
             # 16. Now, merge the gathered gradients into the model AFTER finishing evaluation
->>>>>>> f5d08db3
             self.model.train()
             update_start = tplr.T()
             self.optimizer.zero_grad()
@@ -1350,13 +895,6 @@
                             p.grad.copy_(new_grad)
                         p.grad.sign_()
                     else:
-<<<<<<< HEAD
-                        tplr.logger.info(f"Gradient data missing for parameter {n}, skipping.")
-            # Free gather_result when done.
-            del gather_result
-            torch.cuda.empty_cache()
-            
-=======
                         tplr.logger.info(
                             f"Gradient data missing for parameter {n}, skipping."
                         )
@@ -1364,7 +902,6 @@
                 f"{tplr.P(self.sync_window, tplr.T() - update_start)} Updated model"
             )
 
->>>>>>> f5d08db3
             self.optimizer.step()
             self.scheduler.step()
             torch.cuda.empty_cache()
