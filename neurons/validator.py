# The MIT License (MIT)
# © 2025 tplr.ai

# Permission is hereby granted, free of charge, to any person obtaining a copy of this software and associated
# documentation files (the "Software"), to deal in the Software without restriction, including without limitation
# the rights to use, copy, modify, merge, publish, distribute, sublicense, and/or sell copies of the Software,
# and to permit persons to whom the Software is furnished to do so, subject to the following conditions:

# The above copyright notice and this permission notice shall be included in all copies or substantial portions of
# the Software.

# THE SOFTWARE IS PROVIDED "AS IS", WITHOUT WARRANTY OF ANY KIND, EXPRESS OR IMPLIED, INCLUDING BUT NOT LIMITED TO
# THE WARRANTIES OF MERCHANTABILITY, FITNESS FOR A PARTICULAR PURPOSE AND NONINFRINGEMENT. IN NO EVENT SHALL
# THE AUTHORS OR COPYRIGHT HOLDERS BE LIABLE FOR ANY CLAIM, DAMAGES OR OTHER LIABILITY, WHETHER IN AN ACTION
# OF CONTRACT, TORT OR OTHERWISE, ARISING FROM, OUT OF OR IN CONNECTION WITH THE SOFTWARE OR THE USE OR OTHER
# DEALINGS IN THE SOFTWARE.

# Standard library
import argparse
import asyncio
import concurrent.futures
import copy
import hashlib
import os
import random
import sys
import time
from collections import defaultdict
from contextlib import contextmanager
from datetime import datetime, timedelta, timezone
from io import StringIO
from time import perf_counter
from types import SimpleNamespace
from typing import Iterable, cast

import bittensor as bt
import numpy as np

# Third party
import torch
import torch.distributed as dist
import uvloop
from openskill.models import PlackettLuce
from rich.console import Console
from rich.table import Table
from torch import autocast
from torch.optim import SGD

# Fallback CE helper (Titan returns raw logits)
from torchtitan.components.loss import cross_entropy_loss

# Third‑party – TorchTitan

import tplr
from tplr.model_factory import initialize_torchtitan_model

# Local
from neurons import BaseNode

CPU_COUNT = os.cpu_count() or 4
CPU_MAX_CONNECTIONS = min(100, max(30, CPU_COUNT * 4))

# GPU optimizations.
torch.manual_seed(42)
torch.cuda.manual_seed_all(42)
np.random.seed(42)
random.seed(42)
torch.backends.cudnn.deterministic = True
torch.backends.cudnn.benchmark = False
torch.backends.cuda.matmul.allow_tf32 = True
torch.backends.cudnn.allow_tf32 = True


@contextmanager
def timer(name: str, wandb_obj=None, step=None, metrics_logger=None):
    start = perf_counter()
    yield
    duration = perf_counter() - start
    tplr.logger.debug(f"{name} took {duration:.2f}s")
    if wandb_obj and step is not None:
        wandb_obj.log({f"validator/{name}": duration}, step=step)
    if metrics_logger and step is not None:
        metrics_logger.log(
            measurement="timing", tags={"window": step}, fields={name: duration}
        )


class Validator(BaseNode):
    @staticmethod
    def validator_config():
        parser = argparse.ArgumentParser(description="Validator script")
        parser.add_argument(
            "--netuid", type=int, default=268, help="Bittensor network UID."
        )
        parser.add_argument(
            "--project", type=str, default="templar", help="Wandb project."
        )
        parser.add_argument(
            "--device", type=str, default="cuda", help="Device to use for training"
        )
        parser.add_argument("--debug", action="store_true", help="Enable debug logging")
        parser.add_argument("--trace", action="store_true", help="Enable trace logging")
        parser.add_argument(
            "--store-gathers",
            action="store_true",
            help="Store gathered gradients in R2",
        )
        parser.add_argument(
            "--test",
            action="store_true",
            help="Test mode - use all peers without filtering",
        )
        parser.add_argument(
            "--local",
            action="store_true",
            help="Local run - use toy model, small enough for a laptop.",
        )
        parser.add_argument(
            "--profile-iters",
            type=int,
            default=0,
            help="Active iterations per Torch‑Profiler trace (0 = disable)",
        )
        parser.add_argument(
            "--profile-dir",
            type=str,
            default="./log/profiler",
            help="Directory to save profiler traces",
        )

        bt.subtensor.add_args(parser)
        bt.logging.add_args(parser)
        bt.wallet.add_args(parser)
        config = bt.config(parser)
        if config.debug:
            tplr.debug()
        if config.trace:
            tplr.trace()

        return config

    def __init__(self):
        tplr.logger.debug("Starting initialization...")

        # Init config and load hparams
        self.config = Validator.validator_config()

        # ────────────────────────────────────────────────────────────────
        # Distributed initialisation ─ exactly the same pattern as *miner*
        # ────────────────────────────────────────────────────────────────
        self.rank = int(os.getenv("RANK", 0))
        self.world_size = int(os.getenv("WORLD_SIZE", 1))
        self.local_rank = int(os.getenv("LOCAL_RANK", 0))

        if not dist.is_initialized():
            dist.init_process_group(
                backend="nccl" if torch.cuda.is_available() else "gloo",
                init_method="env://",
                rank=self.rank,
                world_size=self.world_size,
                timeout=timedelta(minutes=30),
            )

        if torch.cuda.is_available():
            torch.cuda.set_device(self.local_rank)

        self.is_master = self.rank == 0
        tplr.logger.info(
            f"[Init] rank={self.rank}, world_size={self.world_size}, "
            f"local_rank={self.local_rank}, master={self.is_master}"
        )

        self.hparams = tplr.load_hparams(
            use_local_run_hparams=cast(bool, self.config.local)
        )

        # Init bittensor objects
        self.wallet = bt.wallet(config=self.config)
        self.subtensor = bt.subtensor(config=self.config)
        self.metagraph = self.subtensor.metagraph(cast(int, self.config.netuid))

        self.current_hotkeys = dict(zip(self.metagraph.uids, self.metagraph.hotkeys))
        if self.wallet.hotkey.ss58_address not in self.metagraph.hotkeys:
            tplr.logger.error(
                f"\n\t[bold]The wallet {self.wallet} is not registered on subnet: {self.metagraph.netuid}[/bold]"
            )
            sys.exit()
        self.uid = self.metagraph.hotkeys.index(self.wallet.hotkey.ss58_address)
        super().__init__()

        try:
            version = tplr.__version__
            tplr.logger = tplr.setup_loki_logger(
                service="validator", uid=str(self.uid), version=version
            )
            tplr.logger.info(f"Loki logging enabled for validator UID: {self.uid}")
        except Exception as e:
            tplr.logger.warning(f"Failed to initialize Loki logging: {e}")

        # Initialize TorchTitan model using model factory
        self.model = initialize_torchtitan_model(
            hparams=self.hparams,
            role="validator",
            device=self.config.device,
            world_size=self.world_size,
        )
<<<<<<< HEAD
        self.expected_compressed_params = self.get_expected_params()
=======
        
>>>>>>> 29bb7134
        self.tokenizer = self.hparams.tokenizer

        # Init compression
        self.transformer = tplr.compress.TransformDCT(
            self.model, target_chunk=self.hparams.target_chunk
        )
        self.compressor = tplr.compress.CompressDCT(
            use_quantization=True,
            quantization_bins=self.hparams.quantization_bins,
            quantization_range=self.hparams.quantization_range,
        )

        # Init optimizer
        self.lr = float(self.hparams.outer_learning_rate)
        self.outer_optimizer = SGD(self.model.parameters(), lr=self.lr)

        # inner scheduler and dummy optimizer for logging purposes

        _dummy_param = torch.nn.Parameter(torch.zeros(1), requires_grad=False)
        # Any optimiser will do; SGD is the simplest and has no extra state.
        self.inner_optimizer = torch.optim.SGD(
            [_dummy_param],
            lr=self.hparams.inner_learning_rate,
        )
        inner_steps_before_outer_step = self.hparams.inner_steps * (
            self.hparams.validator_offset + self.hparams.peer_list_window_margin + 1
        )

        init_scheduler = torch.optim.lr_scheduler.LinearLR(
            self.inner_optimizer,
            start_factor=0.1,
            end_factor=0.1,
            total_iters=inner_steps_before_outer_step,
        )
        warmup_scheduler = torch.optim.lr_scheduler.LinearLR(
            self.inner_optimizer,
            start_factor=0.1,
            end_factor=1.0,
            total_iters=self.hparams.warmup_steps,
        )
        cosine_scheduler = torch.optim.lr_scheduler.CosineAnnealingLR(
            self.inner_optimizer,
            T_max=self.hparams.t_max,
            eta_min=self.hparams.inner_learning_rate * 0.1,
        )
        self.inner_scheduler = torch.optim.lr_scheduler.SequentialLR(
            self.inner_optimizer,
            schedulers=[init_scheduler, warmup_scheduler, cosine_scheduler],
            milestones=[
                inner_steps_before_outer_step,
                inner_steps_before_outer_step + self.hparams.warmup_steps,
            ],
        )

        self.xshapes = {}
        self.totalks = {}
        for n, p in self.model.named_parameters():
            _, _, xshape, totalk, _ = self.compressor.compress(
                self.transformer.encode(
                    torch.zeros_like(p), use_dct=self.hparams.use_dct
                ),
                self.hparams.topk_compression,
            )
            self.xshapes[n] = xshape
            self.totalks[n] = totalk

        self.openskill_model = PlackettLuce(
            beta=self.hparams.openskill_beta, tau=self.hparams.openskill_tau
        )
        self.openskill_ratings = {}  # Dictionary to store peer ratings

        self.bootstrap_version = getattr(self.hparams, "checkpoint_init_version", None)
        tplr.logger.info(
            f"[Miner] code_version={tplr.__version__} "
            f"checkpoint_init_flag={self.bootstrap_version or '<none>'}"
        )

        # Init comms
        self.comms = tplr.comms.Comms(
            wallet=self.wallet,
            save_location="/tmp",
            key_prefix="model",
            config=self.config,
            netuid=self.config.netuid,
            metagraph=self.metagraph,
            hparams=self.hparams,
            uid=self.uid,
        )

        self.bucket = self.comms.get_own_bucket("gradients", "read")
        self.comms.try_commit(self.wallet, self.bucket)
        # self.comms.fetch_commitments()

        # Init state params
        self.current_block = self.subtensor.block
        self.current_window = int(self.current_block / self.hparams.blocks_per_window)
        self.start_window = self.current_window  # Record the start window
        self.global_step = 0  # Initialize global_step to zero
        self.comms.current_window = self.current_window
        self.sync_window = self.current_window

        # Init score tracking variables
        self.loss_before_per_batch_own = 0.0
        self.loss_after_per_batch_own = 0.0
        self.loss_before_per_batch_random = 0.0
        self.loss_after_per_batch_random = 0.0
        self.loss_improvement_own = 0.0
        self.loss_improvement_random = 0.0
        self.relative_improvement_own = 0.0
        self.relative_improvement_random = 0.0

        # For better looking graphs if no eval peers could be evaluated
        self.previous_avg_loss_before_own = 0.0
        self.previous_avg_loss_after_own = 0.0
        self.previous_avg_loss_before_random = 0.0
        self.previous_avg_loss_after_random = 0.0
        self.valid_score_indices = []

        # Caching
        self.state_path = f"validator-state-{tplr.__version__}.pt"
        if os.path.isfile(self.state_path):
            self.load_state()
        else:
            d = self.config.device
            self.gradient_scores = torch.zeros(256, dtype=torch.float32, device=d)
            self.sync_scores = torch.zeros(256, dtype=torch.float32, device=d)
            self.binary_indicator_scores = torch.zeros(
                256, dtype=torch.float32, device=d
            )
            self.final_scores = torch.zeros(256, dtype=torch.float32, device=d)
            self.binary_moving_averages = torch.zeros(
                256, dtype=torch.float32, device=d
            )
            self.weights = torch.zeros(256, dtype=torch.float32, device=d)
        self.evaluated_uids = set()

        # Add step tracking
        self.window_step = 0
        self.eval_count = 0

        # Initialize WandB
        self.wandb = tplr.initialize_wandb(
            run_prefix="V",
            uid=self.uid,
            config=self.config,
            group="validator",
            job_type="validation",
        )

        # Initialize metrics logger for InfluxDB
        self.metrics_logger = tplr.metrics.MetricsLogger(
            prefix="V",
            uid=self.uid,
            config=self.config,
            role="validator",
            group="validator",
            job_type="validation",
        )
        # Weighted selection counters for fair picking of eval peers
        self.eval_peers = defaultdict(lambda: 1)

        # Track inactive peer scores
        self.inactive_scores = {}  # {uid: (last_active_window, last_score)}
        self.inactivity_slash_rate = 0.25  # 25% slash per window
        self.missing_gradient_slash_rate = 0.75
        self.sync_score_slash_rate = 0.75
        self.idx_similarity_slashing_rate = (
            tplr.neurons.instantiate_slashing_multiplier()
        )
        self.naughty_peers = {}
        self.naughty_peer_timeout = 200

        # Initialize peer related attributes
        self.next_peers: list[int] | None = None
        self.next_reserve_peers: list[int] | None = None
        self.peers_update_window = -1

        self.peers_last_eval_window = {}
        self.param_avg_change: dict[str, torch.Tensor] = {}
        self.prev_param_state: dict[str, torch.Tensor] = {}
        self.param_change_alpha = 0.2

        self.rank = 0
        self.world_size = 1

        self.windows_per_shard = getattr(self.hparams, "windows_per_shard")
        self.dataset_manager = tplr.sharded_dataset.ShardedDatasetManager(
            sequence_length=self.hparams.sequence_length,
            rank=self.rank,
            world_size=self.world_size,
            comms=self.comms,
        )

        self.burn_uid = 1

    def reset_peer(self, uid: int) -> None:
        self.final_scores[uid] = 0.0
        self.weights[uid] = 0.0
        self.gradient_scores[uid] = 0.0
        self.binary_moving_averages[uid] = 0.0
        self.binary_indicator_scores[uid] = 0.0
        self.sync_scores[uid] = 0.0
        if uid in self.openskill_ratings:
            del self.openskill_ratings[uid]
        if uid in self.eval_peers:
            del self.eval_peers[uid]
        del self.inactive_scores[uid]

        return

    def log_sync_score(
        self, eval_uid: int, sync_result: dict[str, bool | float | int | str]
    ) -> None:
        l2_norm = float(sync_result.get("l2_norm", 99.0))
        avg_l2_norm = float(sync_result.get("avg_l2_norm", 99.0))
        avg_abs_diff = float(sync_result.get("avg_abs_diff", 99.0))
        max_diff = float(sync_result.get("max_diff", 99.0))
        avg_steps_behind = float(sync_result.get("avg_steps_behind", 99.0))
        max_steps_behind = float(sync_result.get("max_steps_behind", 99.0))
        tplr.log_with_context(
            level="info",
            message=f"Sync average steps behind: {avg_steps_behind:.3f}",
            sync_window=self.sync_window,
            current_window=self.current_window,
            eval_uid=eval_uid,
        )
        self.wandb.log(
            {
                f"validator/sync/l2_norm/{eval_uid}": l2_norm,
                f"validator/sync/avg_l2_norm/{eval_uid}": avg_l2_norm,
                f"validator/sync/avg_abs_diff/{eval_uid}": avg_abs_diff,
                f"validator/sync/sync_max_diff/{eval_uid}": max_diff,
                f"validator/sync/avg_steps_behind/{eval_uid}": avg_steps_behind,
                f"validator/sync/max_steps_behind/{eval_uid}": max_steps_behind,
            },
            step=self.global_step,
        )
        self.metrics_logger.log(
            measurement="validator_sync_score",
            tags={
                "uid": str(eval_uid),
                "window": int(self.sync_window),
                "global_step": int(self.global_step),
            },
            fields={
                "l2_norm": l2_norm,
                "avg_l2_norm": avg_l2_norm,
                "avg_abs_diff": avg_abs_diff,
                "max_diff": max_diff,
                "avg_steps_behind": avg_steps_behind,
                "max_steps_behind": max_steps_behind,
            },
            with_system_metrics=True,
            with_gpu_metrics=True,
        )

    def update_openskill_ratings(self):
        """
        Update OpenSkill ratings based on gradient scores and recalculate final scores.

        This method:
        1. Processes all peers evaluated in the current window
        2. Updates their OpenSkill ratings based on gradient performance
        3. Recalculates final scores using OpenSkill mu value combined with binary and sync scores
        4. Logs the updated ratings to monitoring systems

        The OpenSkill rating system provides a probabilistic skill rating that accounts for
        uncertainty and relative performance between peers. Ratings are updated using the
        PlackettLuce model where higher gradient scores indicate better performance.

        The final score calculation combines:
        - OpenSkill mu (mean skill estimate)
        - Binary moving average (filtered to non-negative values)
        - Sync score (model synchronization quality)
        """
        if (
            hasattr(self, "current_window_scores")
            and len(self.current_window_scores) > 1
        ):
            # Get UIDs and scores
            window_uids = list(self.current_window_scores.keys())

            # Store original ordinal values to calculate diff after update
            original_ordinals = {}
            for uid in window_uids:
                if uid in self.openskill_ratings:
                    original_ordinals[uid] = float(
                        self.openskill_ratings[uid].ordinal()
                    )
                else:
                    # For new peers without previous ratings
                    original_ordinals[uid] = 0.0

            # Calculate ranks based on gradient scores (lower rank = better performance)
            # In OpenSkill, ranks start at 1 (best) and increase for worse performers
            scores = [self.current_window_scores[uid] for uid in window_uids]

            # Create teams list for OpenSkill
            teams = [[self.openskill_ratings[uid]] for uid in window_uids]

            # Rate the teams using scores (higher score is better in OpenSkill)
            rated_teams = self.openskill_model.rate(teams, scores=scores)

            # Store updated ratings
            for i, uid in enumerate(window_uids):
                self.openskill_ratings[uid] = rated_teams[i][0]

                # Log updated OpenSkill values
                openskill_mu = float(self.openskill_ratings[uid].mu)
                openskill_sigma = float(self.openskill_ratings[uid].sigma)
                openskill_ordinal = float(self.openskill_ratings[uid].ordinal())

                sync_score = float(
                    self.sync_scores[uid].item() if uid in self.evaluated_uids else 0.0
                )

                self.final_scores[uid] = (
                    openskill_ordinal
                    * max(0, self.binary_moving_averages[uid].item())
                    * sync_score
                )
                tplr.log_with_context(
                    level="info",
                    message=f"Computed Final Score for UID {uid}: {self.final_scores[uid]}",
                    sync_window=self.sync_window,
                    current_window=self.current_window,
                    eval_uid=uid,
                )

                # Log to WandB
                self.wandb.log(
                    {
                        f"validator/openskill/mu/{uid}": openskill_mu,
                        f"validator/openskill/sigma/{uid}": openskill_sigma,
                        f"validator/openskill/ordinal/{uid}": openskill_ordinal,
                    },
                    step=self.global_step,
                )

                # Log to InfluxDB
                self.metrics_logger.log(
                    measurement="validator_openskill",
                    tags={
                        "eval_uid": str(uid),
                        "window": int(self.sync_window),
                        "global_step": int(self.global_step),
                    },
                    fields={
                        "mu": openskill_mu,
                        "sigma": openskill_sigma,
                        "ordinal": openskill_ordinal,
                    },
                )

            # Create a ranking table to display current match rankings
            try:
                # Sort UIDs by current window gradient scores (descending)
                sorted_uids = sorted(
                    window_uids,
                    key=lambda uid: self.current_window_scores[uid],
                    reverse=True,
                )

                try:
                    width = os.get_terminal_size().columns
                except Exception:
                    width = 0
                os.environ["COLUMNS"] = str(max(200, width))

                rich_table = Table(
                    title=f"Current Match Rankings (Window {self.sync_window})"
                )
                rich_table.add_column("Match Rank")
                rich_table.add_column("UID")
                rich_table.add_column("Match Score")
                rich_table.add_column("OpenSkill μ (After)")
                rich_table.add_column("OpenSkill σ (After)")
                rich_table.add_column("Ordinal (After)")
                rich_table.add_column("Ordinal Δ")

                # Add rows to table
                for rank, uid in enumerate(sorted_uids, 1):
                    rating = self.openskill_ratings[uid]
                    ordinal_before = original_ordinals[uid]
                    ordinal_after = rating.ordinal()
                    ordinal_diff = ordinal_after - ordinal_before

                    # Format the diff with color indicators
                    diff_str = f"{ordinal_diff:+.4f}"

                    rich_table.add_row(
                        str(rank),
                        str(uid),
                        f"{self.current_window_scores[uid]:.6f}",
                        f"{rating.mu:.4f}",
                        f"{rating.sigma:.4f}",
                        f"{ordinal_after:.4f}",
                        diff_str,
                    )

                # Render table to string
                sio = StringIO()
                console = Console(file=sio, width=int(os.environ["COLUMNS"]))
                console.print(rich_table)
                table_str = sio.getvalue()

                tplr.log_with_context(
                    level="info",
                    message=f"Current Match Rankings (Window {self.sync_window}):\n{table_str}",
                    sync_window=self.sync_window,
                    current_window=self.current_window,
                )
            except Exception as e:
                tplr.log_with_context(
                    level="warning",
                    message=f"Failed to create OpenSkill rankings table: {str(e)}",
                    sync_window=self.sync_window,
                    current_window=self.current_window,
                )

            tplr.log_with_context(
                level="info",
                message=f"Updated OpenSkill ratings for {len(window_uids)} peers based on gradient scores",
                sync_window=self.sync_window,
                current_window=self.current_window,
            )

            # Clear the current window scores
            self.current_window_scores = {}

    def update_weights(self) -> None:
        """
        Piece‑wise emissions schedule:

        ┌ Gather peers (top N)      ── 75 % of non‑burned weight
        │   linear ramp: w₁ = 2·wₙ
        ├ Reserve peers (next R)    ── 25 % of non‑burned weight
        │   linear decay: 1 → 0.1
        └ Everyone else             ── 0
        """
        self.weights.zero_()

        # --- configurable knobs (with sane defaults) -------------------
        burn_rate = max(0.0, min(1.0, self.hparams.burn_rate))
        gather_share = getattr(self.hparams, "gather_share", 0.75)
        gather_count = getattr(self.hparams, "gather_peer_count", 15)
        reserve_count = getattr(self.hparams, "reserve_peer_count", 10)
        top_ratio = getattr(self.hparams, "gather_top_ratio", 2.0)  # w₁ / wₙ
        decay_ratio = getattr(self.hparams, "reserve_decay_ratio", 0.75)

        # --- pick peers -------------------------------------------------
        positive_uids = [
            uid for uid in self.evaluated_uids if self.final_scores[uid] > 0
        ]
        ranked = sorted(
            positive_uids, key=lambda u: self.final_scores[u].item(), reverse=True
        )

        gather_uids = ranked[:gather_count]
        reserve_uids = ranked[gather_count : gather_count + reserve_count]

        # --- distribute to gather peers ---------------------------------
        if gather_uids:
            num_gather = len(gather_uids)
            gather_profile = torch.linspace(
                top_ratio,
                1.0,
                num_gather,
                device=self.weights.device,
                dtype=torch.float32,
            )
            gather_profile_sum = gather_profile.sum()
            gather_total = (1.0 - burn_rate) * gather_share
            for uid, num_reserve in zip(gather_uids, gather_profile):
                self.weights[uid] = gather_total * (num_reserve / gather_profile_sum)

        # --- distribute to reserve peers (decaying schedule) ------------
        if reserve_uids:
            num_reserve = len(reserve_uids)
            # geometric sequence: 1, k, k², …, k^{r‑1}
            reserve_profile = torch.tensor(
                [decay_ratio**i for i in range(num_reserve)],
                device=self.weights.device,
                dtype=torch.float32,
            )
            reserve_profile_sum = reserve_profile.sum()
            reserve_total = (1.0 - burn_rate) * (1.0 - gather_share)
            for uid, rv in zip(reserve_uids, reserve_profile):
                self.weights[uid] = reserve_total * (rv / reserve_profile_sum)

        # ── guard: cap reserve so it never exceeds min‑gather ──────────
        if gather_uids and reserve_uids:
            min_gather = self.weights[gather_uids].min().item()
            max_reserve = self.weights[reserve_uids].max().item()
            if max_reserve > min_gather:  # need down‑scaling
                factor = min_gather / max_reserve * decay_ratio
                self.weights[reserve_uids] *= factor

        # --- burn weight -------------------------------------------------
        self.weights[self.burn_uid] = burn_rate

        # sum of the non‑burn weights currently assigned
        non_burn_sum = self.weights.sum() - burn_rate

        if non_burn_sum > 0:
            scale = (1.0 - burn_rate) / non_burn_sum
            self.weights *= scale  # rescale gather+reserve only
            self.weights[self.burn_uid] = burn_rate  # restore exact burn
        else:
            # fall‑back: allocate all non‑burn weight to burn_uid
            self.weights[self.burn_uid] = 1.0

    async def evaluate_model(
        self,
        model: torch.nn.Module,
        loader: Iterable[torch.Tensor],
    ) -> tuple[float, int]:
        device: torch.device = next(model.parameters()).device
        total_loss = 0.0
        n_batches = 0

        with torch.inference_mode():
            model.eval()
            for i, batch in enumerate(loader):
                if batch is None or len(batch) == 0:
                    tplr.log_with_context(
                        level="warning",
                        message=f"Empty batch at index {i}, skipping",
                        sync_window=self.sync_window,
                        current_window=self.current_window,
                    )
                    continue

                if isinstance(batch, torch.Tensor):
                    input_ids = batch.to(device, dtype=torch.long, non_blocking=True)
                else:
                    input_ids = torch.tensor(batch, dtype=torch.long, device=device)
                labels = input_ids.clone()
                labels[:, :-1] = input_ids[:, 1:]  # shift left by one
                labels[:, -1] = self.tokenizer.pad_token_id
                labels = torch.where(
                    labels == self.tokenizer.pad_token_id, -100, labels
                )
                with autocast(device_type=device.type, dtype=torch.bfloat16):
                    logits = model(input_ids)
                loss = cross_entropy_loss(logits, labels)
                total_loss += loss.item()
                n_batches += 1
                del input_ids, labels, logits
                torch.cuda.empty_cache()

                await asyncio.sleep(0)

        return total_loss, n_batches

    async def run(self):
        # Start background block listener
        self.loop = asyncio.get_running_loop()
        self.executor = concurrent.futures.ThreadPoolExecutor(max_workers=CPU_COUNT)
        self.loop.set_default_executor(self.executor)

        # Use config peers if provided
        if self.config.peers:
            self.comms.peers = self.config.peers

        self.comms.commitments = await self.comms.get_commitments()
        self.comms.update_peers_with_buckets()
        tplr.logger.info("Loaded commitments")

        # Only post start window if you are the highest stake validator
        if self.uid == self.metagraph.S.argmax().item():
            # Check if an existing start window already exists
            try:
                existing_start_window = await self.comms.get_start_window(retries=2)
            except Exception as e:
                tplr.logger.warning(f"Error fetching existing start_window: {e}")
                existing_start_window = None

            if existing_start_window is not None:
                self.start_window = existing_start_window
                tplr.logger.info(
                    f"Highest staked validator found existing start_window: {self.start_window}"
                )
            else:
                # No existing start window, so post new start window to R2
                await self.comms.post_start_window(cast(int, self.start_window))
                tplr.logger.info(
                    f"This validator is the highest staked. Posted start_window: {self.start_window}"
                )
        else:
            tplr.logger.info(
                "This validator is not the highest staked. Waiting to fetch start_window."
            )
            self.start_window = await self.comms.get_start_window()

        if self.start_window is None:
            raise RuntimeError(
                "Could not find a valid start window. This should not be possible."
            )

        self.global_step = self.current_window - self.start_window
        tplr.logger.info(
            f"Using start_window: {self.start_window}, global_step: {self.global_step}"
        )

        current_shard = self.global_step // self.windows_per_shard
        _ = await self.dataset_manager.initialize_datasets(current_shard)
        self.set_dataloader(validator=True)

        checkpoint_window_buffer = 5
        has_new_checkpoint = (
            self.global_step
            >= self.hparams.checkpoint_frequency + checkpoint_window_buffer
        )
        # Proceed to load checkpoint
        (
            success,
            loaded_checkpoint_window,
        ) = await self.comms.load_checkpoint(
            model=self.model,
            current_window=self.current_window,
            device=cast(str, self.config.device),
            init_version=tplr.__version__
            if has_new_checkpoint
            else self.bootstrap_version,
        )
        if success:
            tplr.logger.info(f"Loaded checkpoint with global_step={self.global_step}")
            # Only catch up if we're behind
            for _ in range(
                self.start_window,
                (loaded_checkpoint_window + 1) * self.hparams.inner_steps,
            ):
                self.inner_scheduler.step()
            if (
                loaded_checkpoint_window < self.current_window
                and self.global_step > checkpoint_window_buffer
            ):
                tplr.logger.info(
                    f"Checkpoint is behind current window ({loaded_checkpoint_window} < {self.current_window}), starting catchup..."
                )
                await tplr.neurons.catchup_with_aggregation_server(
                    self, max(loaded_checkpoint_window, self.start_window)
                )
            else:
                tplr.logger.info("Checkpoint is up-to-date, skipping catchup.")

        else:
            tplr.logger.info("Starting from scratch")
            self.model.to(self.config.device)  # type: ignore

        self.comms.start_commitment_fetcher()
        self.comms.start_background_tasks()
        ts_value = 0.0
        time_min = None
        self.last_peer_update_window = None
        self.last_peer_post_window = None
        while not self.stop_event.is_set():
            # 1. Wait until the chain has moved `validator_offset` windows ahead
            tplr.log_with_context(
                level="info",
                message=(
                    f"Waiting for validator window offset "
                    f"(sync={self.sync_window}, current={self.current_window}, "
                    f"offset={self.hparams.validator_offset})"
                ),
                sync_window=self.sync_window,
                current_window=self.current_window,
            )

            await self.wait_until_window(
                self.sync_window + self.hparams.validator_offset + 1
            )

            # 2. Increment sync window and update peer lists
            window_start = tplr.T()

            if self.global_step > 0 and self.global_step % self.windows_per_shard == 0:
                tplr.logger.info(f"Swapping dataset at window {self.current_window}")
                await self.dataset_manager.swap_datasets()
                self.set_dataloader(validator=True)

            # --------------------------------------------------------------+
            #  Simulate the miner’s *inner* loop so the LR schedule advances │
            # --------------------------------------------------------------+
            for _ in range(self.hparams.inner_steps):
                self.inner_scheduler.step()

            # current inner‑LR after simulation
            current_inner_lr = self.inner_scheduler.get_last_lr()[0]

            self.sync_window += 1
            tplr.log_with_context(
                level="info",
                message=f"Sync Window: {self.sync_window}, Global step: {self.global_step}",
                sync_window=self.sync_window,
                current_window=self.current_window,
            )

            tplr.log_with_context(
                level="info",
                message=f"Processing window: {self.sync_window} current: {self.current_window}",
                sync_window=self.sync_window,
                current_window=self.current_window,
            )

            # Save state
            await self.save_state()

            # Create and post peers
            initial_selection = False
            if (
                self.last_peer_update_window is None
                or self.sync_window - self.last_peer_update_window
                >= self.hparams.peer_replacement_frequency
            ):
                reason = (
                    f"{self.last_peer_update_window=}"
                    if self.last_peer_update_window is None
                    else f"{self.sync_window=}>="
                    f"{self.last_peer_update_window}+"
                    f"{self.hparams.peer_replacement_frequency}="
                    "self.last_peer_update_window+"
                    "self.hparams.peer_replacement_frequency"
                )

                tplr.log_with_context(
                    level="info",
                    message=f"Time to create and post a new peer list because {reason}",
                    sync_window=self.sync_window,
                    current_window=self.current_window,
                )
                if self.last_peer_update_window is None:
                    selected_peers = self.select_initial_peers()
                    initial_selection = True
                else:
                    selected_peers = self.select_next_peers()
                if selected_peers is not None:
                    self.last_peer_update_window = self.sync_window
                    gather_peers, reserve_peers = selected_peers
                    await self.comms.post_peer_list(
                        peers=gather_peers,
                        reserve_peers=reserve_peers,
                        first_effective_window=self.current_window
                        + self.hparams.peer_list_window_margin,
                        sync_window=self.sync_window,
                        initial_selection=initial_selection,
                    )

            self.comms.update_peers_with_buckets()
            peer_start = tplr.T()
            await tplr.neurons.update_peers(
                instance=self, window=self.sync_window, peer_start=peer_start
            )
            peer_update_time = tplr.T() - peer_start

            self.eval_peers = {
                peer: value
                for peer, value in self.comms.eval_peers.items()
                if peer not in self.naughty_peers
            }

            tplr.log_with_context(
                level="info",
                message=f"{tplr.P(self.sync_window, peer_update_time)} Updated peers - eval:{len(self.eval_peers)}",
                sync_window=self.sync_window,
                current_window=self.current_window,
            )

            tplr.log_with_context(
                level="info",
                message=f"Current gather peers: {self.comms.peers}",
                sync_window=self.sync_window,
                current_window=self.current_window,
            )
            tplr.log_with_context(
                level="info",
                message=f"Current evaluation peers: {self.eval_peers}",
                sync_window=self.sync_window,
                current_window=self.current_window,
            )

            newly_inactive = self.comms.inactive_peers
            current_window = self.sync_window

            # 3. Process inactive peers and apply penalties
            for uid in newly_inactive:
                if uid not in self.inactive_scores:
                    self.inactive_scores[uid] = (
                        current_window,
                        self.final_scores[uid].item(),
                    )
                    tplr.log_with_context(
                        level="info",
                        message=f"UID {uid} became inactive at window {current_window} with score {self.final_scores[uid].item():.4f}",
                        sync_window=self.sync_window,
                        current_window=self.current_window,
                    )

            # Apply penalties to all inactive peers
            for uid, (inactive_since, _) in list(self.inactive_scores.items()):
                # If peer became active again, remove from inactive tracking
                if uid in self.eval_peers.keys():
                    del self.inactive_scores[uid]
                    tplr.log_with_context(
                        level="info",
                        message=f"UID {uid} became active again",
                        sync_window=self.sync_window,
                        current_window=self.current_window,
                    )
                    continue

                if (
                    self.current_window - inactive_since
                    > self.hparams.reset_inactivity_windows
                ):
                    self.reset_peer(uid)
                    tplr.log_with_context(
                        level="info",
                        message=f"UID {uid} fully reset after extended inactivity",
                        sync_window=self.sync_window,
                        current_window=self.current_window,
                    )
                    continue

                # Apply flat 25% penalty instead of exponential decay
                old_score = self.final_scores[uid].item()
                new_score = old_score  # Initialize new_score with old_score value
                if self.final_scores[uid] > 0:
                    self.final_scores[uid] *= (
                        0.75  # Apply flat 25% reduction for positive scores only
                    )

                    new_score = self.final_scores[uid].item()

                    tplr.log_with_context(
                        level="info",
                        message=f"UID {uid} penalized for inactivity: {old_score:.4f} -> {new_score:.4f}",
                        sync_window=self.sync_window,
                        current_window=self.current_window,
                    )

                # Log slash metrics to WandB
                self.wandb.log(
                    {
                        f"validator/inactivity/{uid}/score_before": old_score,
                        f"validator/inactivity/{uid}/score_after": new_score,
                    },
                    step=self.global_step,
                )

                # Log slash metrics to InfluxDB with primitive types
                self.metrics_logger.log(
                    measurement="validator_inactivity",
                    tags={
                        "uid": str(uid),
                        "window": int(current_window),
                        "global_step": int(self.global_step),
                    },
                    fields={
                        "score_before": float(old_score),
                        "score_after": float(new_score),
                    },
                    with_system_metrics=True,
                    with_gpu_metrics=True,
                )

            # Calculate time window for this sync window

            sync_block = (self.sync_window + 1) * self.hparams.blocks_per_window
            ts_value = self.query_block_timestamp(sync_block)
            if ts_value is None:
                tplr.log_with_context(
                    level="warning",
                    message=f"Could not get timestamp for sync block {sync_block}. Using current time as fall back.",
                    sync_window=self.sync_window,
                    current_window=self.current_window,
                )
                ts_value = time.time()
            time_min = datetime.fromtimestamp(ts_value, tz=timezone.utc)
            time_max = time_min + timedelta(
                seconds=self.hparams.time_window_delta_seconds
            )

            # Log the time window we're using
            tplr.log_with_context(
                level="info",
                message=f"Using time window for gather: {time_min} to {time_max}",
                sync_window=self.sync_window,
                current_window=self.current_window,
            )
            tplr.log_with_context(
                level="info",
                message=f"We are using peers {self.comms.peers}",
                sync_window=self.sync_window,
                current_window=self.current_window,
            )

            # Refresh peers explicitly before starting gather to avoid missing updated active peers.
            tplr.log_with_context(
                level="info",
                message="Refreshing eval peers before gather task in validator...",
                sync_window=self.sync_window,
                current_window=self.current_window,
            )

            if self.config.test:
                # In test mode, use all UIDs from metagraph except self
                tplr.log_with_context(
                    level="info",
                    message="Test mode active: Using all peers from metagraph.",
                    sync_window=self.sync_window,
                    current_window=self.current_window,
                )
                all_uids = list(range(len(self.metagraph.S)))
                self.comms.peers = [uid for uid in all_uids if uid != self.uid]

                # For evaluation, also use all peers but track separately with equal initial weight
                self.eval_peers = {uid: 1 for uid in self.comms.peers}

            tplr.log_with_context(
                level="info",
                message=f"Validator gather peers: {self.comms.peers}",
                sync_window=self.sync_window,
                current_window=self.current_window,
            )

            gather_start = tplr.T()
            skipped_uids: list[int] = []
            success_rate = 0.0
            gather_result = None
            gather_result = await self.comms.gather_with_reserve(
                my_uid=self.uid,
                gather_uids=self.comms.peers,
                reserve_uids=self.comms.reserve_peers,
                window=self.sync_window,
                key="gradient",
                timeout=75,
                device=cast(str, self.config.device),
                local=False,
                totalks=self.totalks,
                compressor=self.compressor,
                time_min=time_min,
                time_max=time_max,
                expected_compressed_params=self.expected_compressed_params,
            )

            if gather_result is None:
                tplr.log_with_context(
                    level="error",
                    message="Failed to gather gradients from peers. Waiting for next window.",
                    sync_window=self.sync_window,
                    current_window=self.current_window,
                )
                self.global_step += 1
                continue

            t = asyncio.create_task(self.upload_gather_results(gather_result))
            self._bg_tasks.add(t)
            t.add_done_callback(self._bg_tasks.discard)

            idx_overlap = await tplr.neurons.check_uid_index_overlap(
                self,
                gather_result,
                self.sync_window,
                overlap_threshold=self.hparams.idx_overlap_threshold,
            )
            self.slash_from_overlap(idx_overlap)

            skipped_uids = gather_result.skipped_uids
            success_rate = gather_result.success_rate
            gather_time = tplr.T() - gather_start

            tplr.log_with_context(
                level="info",
                message=f"Skipped UIDs: {skipped_uids}",
                sync_window=self.sync_window,
                current_window=self.current_window,
            )

            # Compute gather-quality metrics
            intended_gather_uids = list(self.comms.peers)
            actual_gather_uids = list(gather_result.uids)

            mean_final_intended = (
                float(self.final_scores[intended_gather_uids].mean().item())
                if intended_gather_uids
                else 0.0
            )
            mean_final_actual = (
                float(self.final_scores[actual_gather_uids].mean().item())
                if actual_gather_uids
                else 0.0
            )
            reserve_used = len(
                [uid for uid in actual_gather_uids if uid in self.comms.reserve_peers]
            )

            gather_sync_scores = await asyncio.gather(
                *(self.evaluate_miner_sync(uid) for uid in self.comms.peers)
            )

            for score_info, uid in zip(gather_sync_scores, self.comms.peers):
                avg_steps_behind = score_info.get("avg_steps_behind", 99.0)
                success = score_info.get("success", False)
                if not success or avg_steps_behind > self.hparams.sync_max_steps_behind:
                    tplr.log_with_context(
                        level="info",
                        message=f"Slashing {uid}: avg_steps_behind={avg_steps_behind:.2f} > max={self.hparams.sync_max_steps_behind}",
                        sync_window=self.sync_window,
                        current_window=self.current_window,
                    )
                    if self.final_scores[uid] > 0:
                        self.final_scores[uid] *= self.sync_score_slash_rate
                        self.binary_moving_averages[uid] *= self.sync_score_slash_rate

            # Slash peers failing to submit gradients
            gather_peers_slash_rate = (
                0
                if success_rate < self.hparams.gather_peers_slash_threshold
                else self.missing_gradient_slash_rate
            )
            for uid in skipped_uids:
                tplr.log_with_context(
                    level="info",
                    message=f"No gradient gathered from UID {uid}. Slashing moving average score by {1 - gather_peers_slash_rate:.2%}.",
                    sync_window=self.sync_window,
                    current_window=self.current_window,
                )
                if 0 <= uid < self.final_scores.size(0):
                    old_score = self.final_scores[uid].item()

                    # Only reduce positive scores
                    if self.final_scores[uid] > 0:
                        self.final_scores[uid] *= gather_peers_slash_rate
                        self.binary_moving_averages[uid] *= gather_peers_slash_rate

                        new_score = self.final_scores[uid].item()
                        tplr.log_with_context(
                            level="info",
                            message=f"Reduced score of UID {uid} from {old_score:.4f} to {new_score:.4f} due to missing gradient in gather.",
                            sync_window=self.sync_window,
                            current_window=self.current_window,
                        )
                    else:
                        tplr.log_with_context(
                            level="info",
                            message=f"Skipped score of UID {uid} (current score: {old_score:.4f}) due to negative or zero value.",
                            sync_window=self.sync_window,
                            current_window=self.current_window,
                        )
                    self.evaluated_uids.add(uid)
                    self.peers_last_eval_window[uid] = self.sync_window
                else:
                    tplr.log_with_context(
                        level="info",
                        message=f"UID {uid} not found in final_scores; skipping penalty.",
                        sync_window=self.sync_window,
                        current_window=self.current_window,
                    )

            # Add check for empty peers (evaluating all peer uids)
            if len(self.comms.eval_peers) == 0:
                tplr.log_with_context(
                    level="warning",
                    message=f"No peers available for evaluation in window {self.sync_window}. Waiting for next window.",
                    sync_window=self.sync_window,
                    current_window=self.current_window,
                )
                self.global_step += 1
                continue

            # 5. Save original model state for evaluation
            eval_start = tplr.T()
            eval_window = self.current_window  # Store window at evaluation start

            # 6. Select peers to evaluate using bin rotation
            tplr.log_with_context(
                level="info",
                message="Creating performance bins for peer evaluation",
                sync_window=self.sync_window,
                current_window=self.current_window,
            )

            # Create performance bins
            performance_bins = self.bin_evaluation_peers(
                num_bins=self.hparams.num_evaluation_bins
            )

            # Select which bin to evaluate in this window
            current_bin = self.select_next_bin_for_evaluation(
                num_bins=self.hparams.num_evaluation_bins
            )

            # Select peers from the chosen bin using weighted sampling
            evaluation_uids = self.select_evaluation_uids_from_bin(
                performance_bins,
                current_bin,
            )

            # Track UIDs that were attempted to be evaluated this window
            uids_attempted_this_window = set()

            tplr.log_with_context(
                level="info",
                message=f"Evaluating peers from bin {current_bin}: {evaluation_uids}",
                sync_window=self.sync_window,
                current_window=self.current_window,
            )

            avg_loss_before_per_batch_own = 0.0
            avg_loss_after_per_batch_own = 0.0
            avg_loss_before_per_batch_random = 0.0
            avg_loss_after_per_batch_random = 0.0
            evaluated_peers = 0

            # Load the random loader directly
            random_seed = random.randint(
                1000, 10000000
            )  # Using high seed number for random context
            tplr.log_with_context(
                level="info",
                message=f"Loading common random dataloader with seed {random_seed}",
                sync_window=self.sync_window,
                current_window=self.current_window,
            )

            # Process each UID with sliding window loading
            for eval_uid in evaluation_uids:
                # Check if window has changed before starting evaluation
                if self.current_window != eval_window:
                    tplr.log_with_context(
                        level="info",
                        message=f"Window changed during evaluation (was {eval_window}, now {self.current_window}), exiting evaluation loop early. Evaluated {len(uids_attempted_this_window)}/{len(evaluation_uids)} UIDs.",
                        sync_window=self.sync_window,
                        current_window=self.current_window,
                    )
                    break

                # Mark this UID as attempted (for counter management)
                uids_attempted_this_window.add(eval_uid)
                self.peers_last_eval_window[eval_uid] = self.sync_window

                tplr.log_with_context(
                    level="info",
                    message=f"Evaluating UID: {eval_uid}",
                    sync_window=self.sync_window,
                    current_window=self.current_window,
                    eval_uid=eval_uid,
                )

                # Fetch gradient data for evaluation
                eval_result = await self.comms.get(
                    uid=str(eval_uid),
                    window=self.sync_window,
                    key="gradient",
                    local=False,
                    stale_retention=10,
                    time_max=time_max,
                    time_min=time_min,
                )
                if (
                    eval_result is None
                    or not isinstance(eval_result[0], dict)
                    or eval_result[0].get("__status") in ["TOO_LATE", "TOO_EARLY"]
                ):
                    tplr.log_with_context(
                        level="info",
                        message=f"No gradient received from UID {eval_uid}. Slashing moving average score by {1 - self.missing_gradient_slash_rate:.2%}",
                        sync_window=self.sync_window,
                        current_window=self.current_window,
                        eval_uid=eval_uid,
                    )
                    old_score = self.final_scores[eval_uid].item()

                    if self.final_scores[eval_uid] > 0:
                        self.final_scores[eval_uid] *= self.missing_gradient_slash_rate
                        self.binary_moving_averages[eval_uid] *= (
                            self.missing_gradient_slash_rate
                        )

                        new_score = self.final_scores[eval_uid].item()
                        tplr.log_with_context(
                            level="info",
                            message=f"Reduced score of UID {eval_uid} from {old_score:.4f} to {new_score:.4f} due to missing gradient.",
                            sync_window=self.sync_window,
                            current_window=self.current_window,
                            eval_uid=eval_uid,
                        )
                    else:
                        tplr.log_with_context(
                            level="info",
                            message=f"Skipped reducing score of UID {eval_uid} (current score: {old_score:.4f}) due to negative or zero value.",
                            sync_window=self.sync_window,
                            current_window=self.current_window,
                            eval_uid=eval_uid,
                        )

                    # Ensure the UID is included in evaluated_uids only when penalized
                    self.evaluated_uids.add(eval_uid)

                    # Log updated scores
                    tplr.log_with_context(
                        level="info",
                        message="Updated scores for evaluated UIDs after slashing:",
                        sync_window=self.sync_window,
                        current_window=self.current_window,
                    )
                    # Log evaluated UID scores (fixed join call)
                    line = " | ".join(
                        f"UID {uid}: {self.final_scores[uid]:.4f}"
                        for uid in sorted(self.evaluated_uids)
                    )
                    tplr.logger.info(line)

                    # Optionally, log to WandB
                    self.wandb.log(
                        {
                            f"validator/final_scores/{eval_uid}": self.final_scores[
                                eval_uid
                            ].item(),
                            f"validator/weights/{eval_uid}": self.weights[
                                eval_uid
                            ].item(),
                        },
                        step=self.global_step,
                    )
                    continue

                state_dict, _ = eval_result

                meta = state_dict.get("metadata", {})
                self.log_digest_match(eval_uid, meta)
                _, total_samples = self._training_pool_digest(
                    eval_uid, self.sync_window
                )
                total_batches = total_samples // self.hparams.micro_batch_size

                # Loss before own data
                model_before_update = copy.deepcopy(self.model)
                self.sampler.set_window_uid(eval_uid, self.sync_window)
                loss_before_own, n_batches = await self.evaluate_model(
                    model_before_update, self.loader
                )
                tplr.log_with_context(
                    level="info",
                    message=f"Evaluating {n_batches}/{total_batches} batches ({n_batches / total_batches:.1%})",
                    sync_window=self.sync_window,
                    current_window=self.current_window,
                    eval_uid=eval_uid,
                )
                self.loss_before_per_batch_own = (
                    loss_before_own / n_batches if n_batches > 0 else 0
                )
                tplr.log_with_context(
                    level="debug",
                    message=f"Loss before (own data): {self.loss_before_per_batch_own}",
                    sync_window=self.sync_window,
                    current_window=self.current_window,
                    eval_uid=eval_uid,
                )

                # Loss before random data
                self.sampler.set_window_uid(random_seed, self.sync_window)
                loss_before_random, n_batches = await self.evaluate_model(
                    model_before_update, self.loader
                )
                if n_batches == 0:
                    tplr.log_with_context(
                        level="warning",
                        message=f"No valid batches processed for UID {eval_uid}, skipping evaluation without penalty (validator data issue)",
                        sync_window=self.sync_window,
                        current_window=self.current_window,
                        eval_uid=eval_uid,
                    )
                    continue
                self.loss_before_per_batch_random = (
                    loss_before_random / n_batches if n_batches > 0 else 0
                )
                tplr.log_with_context(
                    level="debug",
                    message=f"Loss before (random data): {self.loss_before_per_batch_random}",
                    sync_window=self.sync_window,
                    current_window=self.current_window,
                    eval_uid=eval_uid,
                )
                del model_before_update

                model_after_update = copy.deepcopy(self.model)
                # 9. Apply gradient and compute loss after
                try:
                    self.update_model_with_gradient(
                        model_after_update, eval_uid, state_dict
                    )
                except Exception as e:
                    old_score = self.final_scores[eval_uid].item()

                    if old_score > 0:
                        # Reset positive scores to zero explicitly
                        self.final_scores[eval_uid] = 0.0
                        tplr.log_with_context(
                            level="warning",
                            message=f"Set positive score of UID {eval_uid} from {old_score:.4f} to 0.0 - invalid gradient data",
                            sync_window=self.sync_window,
                            current_window=self.current_window,
                            eval_uid=eval_uid,
                        )
                    else:
                        # Negative score is worse than zero; keep it as-is.
                        tplr.log_with_context(
                            level="warning",
                            message=f"UID {eval_uid} had negative score {old_score:.4f}; retaining due to invalid gradient data",
                            sync_window=self.sync_window,
                            current_window=self.current_window,
                            eval_uid=eval_uid,
                        )

                    # Include in evaluated UIDs so it gets logged in metrics
                    self.evaluated_uids.add(eval_uid)

                    # Log to WandB
                    self.wandb.log(
                        {
                            f"validator/slash/{eval_uid}/score_before": old_score,
                            f"validator/slash/{eval_uid}/score_after": self.final_scores[
                                eval_uid
                            ].item(),
                            f"validator/slash/{eval_uid}/reason": str(e),
                        },
                        step=self.global_step,
                    )

                    # Log to InfluxDB metrics with primitive types
                    self.metrics_logger.log(
                        measurement="validator_slash",
                        tags={
                            "eval_uid": str(eval_uid),
                            "window": int(self.sync_window),
                            "global_step": int(self.global_step),
                            "reason_code": "invalid_gradient",
                        },
                        fields={
                            "score_before": float(old_score),
                            "score_after": float(self.final_scores[eval_uid].item()),
                            "reason": str(e)[:255],  # Truncate long error messages
                        },
                        with_system_metrics=True,
                        with_gpu_metrics=True,
                    )

                    # Skip the rest of processing for this peer
                    continue

                # 10. Compute loss after gradient application on own data
                self.outer_optimizer.zero_grad()
                model_after_update.zero_grad()
                self.sampler.set_window_uid(eval_uid, self.sync_window)
                loss_after_own, n_batches = await self.evaluate_model(
                    model_after_update, self.loader
                )
                # Clean up stored batches
                torch.cuda.empty_cache()

                self.loss_after_per_batch_own = (
                    loss_after_own / n_batches if n_batches > 0 else 0
                )
                avg_loss_before_per_batch_own += self.loss_before_per_batch_own
                avg_loss_after_per_batch_own += self.loss_after_per_batch_own
                tplr.log_with_context(
                    level="debug",
                    message=f"Loss after (own data): {self.loss_after_per_batch_own}",
                    sync_window=self.sync_window,
                    current_window=self.current_window,
                    eval_uid=eval_uid,
                )

                # 11. Calculate improvements and update scores
                # Compute and assign the loss improvement to self
                self.loss_improvement_own = (
                    self.loss_before_per_batch_own - self.loss_after_per_batch_own
                )
                tplr.log_with_context(
                    level="debug",
                    message=f"Loss improvement (own data): {self.loss_improvement_own}",
                    sync_window=self.sync_window,
                    current_window=self.current_window,
                    eval_uid=eval_uid,
                )

                self.relative_improvement_own = (
                    self.loss_improvement_own / self.loss_before_per_batch_own
                    if self.loss_before_per_batch_own > 0
                    else 0.0
                )
                tplr.log_with_context(
                    level="debug",
                    message=f"Relative improvement (own data): {self.relative_improvement_own:.4f}",
                    sync_window=self.sync_window,
                    current_window=self.current_window,
                    eval_uid=eval_uid,
                )

                # 10. Compute loss after gradient application for random data
                self.outer_optimizer.zero_grad()
                model_after_update.zero_grad()

                self.sampler.set_window_uid(random_seed, self.sync_window)
                loss_after_random, n_batches = await self.evaluate_model(
                    model_after_update,
                    self.loader,
                )

                # Clean up
                del model_after_update
                torch.cuda.empty_cache()

                self.loss_after_per_batch_random = (
                    loss_after_random / n_batches if n_batches > 0 else 0
                )

                avg_loss_before_per_batch_random += self.loss_before_per_batch_random
                avg_loss_after_per_batch_random += self.loss_after_per_batch_random

                tplr.log_with_context(
                    level="info",
                    message=f"Loss after (random data): {self.loss_after_per_batch_random}",
                    sync_window=self.sync_window,
                    current_window=self.current_window,
                    eval_uid=eval_uid,
                )

                # 11. Calculate improvements and update scores
                # Compute and assign the loss improvement to self
                self.loss_improvement_random = (
                    self.loss_before_per_batch_random - self.loss_after_per_batch_random
                )
                tplr.log_with_context(
                    level="info",
                    message=f"Loss improvement (random data): {self.loss_improvement_random}",
                    sync_window=self.sync_window,
                    current_window=self.current_window,
                    eval_uid=eval_uid,
                )

                self.relative_improvement_random = (
                    self.loss_improvement_random / self.loss_before_per_batch_random
                    if self.loss_before_per_batch_random > 0
                    else 0.0
                )
                tplr.log_with_context(
                    level="debug",
                    message=f"Relative improvement (random data): {self.relative_improvement_random}",
                    sync_window=self.sync_window,
                    current_window=self.current_window,
                    eval_uid=eval_uid,
                )

                # Calculate original performance score (gradient quality)
                self.gradient_scores[eval_uid] = (
                    loss_before_random - loss_after_random
                ) / loss_before_random
                tplr.log_with_context(
                    level="debug",
                    message=f"Gradient Score: {self.gradient_scores[eval_uid]}",
                    sync_window=self.sync_window,
                    current_window=self.current_window,
                    eval_uid=eval_uid,
                )

                # Initialize or update OpenSkill rating for this peer
                if eval_uid not in self.openskill_ratings:
                    self.openskill_ratings[eval_uid] = self.openskill_model.rating(
                        name=str(eval_uid)
                    )

                # Record the gradient score for later OpenSkill updates
                if not hasattr(self, "current_window_scores"):
                    self.current_window_scores = {}
                self.current_window_scores[eval_uid] = self.gradient_scores[
                    eval_uid
                ].item()

                # Calculate binary indicator for overfitting detection
                improvement_own = (
                    (loss_before_own - loss_after_own) / loss_before_own
                    if loss_before_own > 0
                    else 0
                )
                improvement_random = (
                    (loss_before_random - loss_after_random) / loss_before_random
                    if loss_before_random > 0
                    else 0
                )
                self.binary_indicator_scores[eval_uid] = (
                    1 if improvement_own > improvement_random else -1
                )
                tplr.log_with_context(
                    level="info",
                    message=f"Binary Indicator Score: {self.binary_indicator_scores[eval_uid]}",
                    sync_window=self.sync_window,
                    current_window=self.current_window,
                    eval_uid=eval_uid,
                )

                # Update binary moving average using exponential moving average formula:
                # new_avg = (1-alpha) * old_avg + alpha * new_value
                # where alpha is binary_score_ma_alpha hyperparameter
                self.binary_moving_averages[eval_uid] = (
                    1 - self.hparams.binary_score_ma_alpha
                ) * self.binary_moving_averages[
                    eval_uid
                ] + self.hparams.binary_score_ma_alpha * self.binary_indicator_scores[
                    eval_uid
                ]
                tplr.log_with_context(
                    level="debug",
                    message=f"Binary Moving Average Score: {self.binary_moving_averages[eval_uid]}",
                    sync_window=self.sync_window,
                    current_window=self.current_window,
                    eval_uid=eval_uid,
                )

                sync_result = await self.evaluate_miner_sync(eval_uid)
                sync_score = cast(
                    float,
                    sync_result.get("sync_score", 0.0),
                )
                self.log_sync_score(eval_uid, sync_result)

                # Store the sync score for this miner
                self.sync_scores[eval_uid] = sync_score

                self.evaluated_uids.add(eval_uid)

                evaluated_peers += 1
                tplr.log_with_context(
                    level="info",
                    message=f"{tplr.P(self.sync_window, tplr.T() - eval_start)} Completed evaluation",
                    sync_window=self.sync_window,
                    current_window=self.current_window,
                    eval_uid=eval_uid,
                )

            torch.cuda.empty_cache()
            self.sampler._cached_indices.clear()

            # Update eval_peers counters based on actual evaluation attempts
            # Reset counters for UIDs that were attempted (whether successful or not)
            for uid in uids_attempted_this_window:
                self.eval_peers[uid] = 1

            # Increment counters for peers that weren't attempted due to window change
            for uid in self.eval_peers.keys():
                if uid not in uids_attempted_this_window:
                    self.eval_peers[uid] += 1

            self.comms.eval_peers = self.eval_peers

            # Log if some evaluations were skipped due to window exhaustion
            if len(uids_attempted_this_window) < len(evaluation_uids):
                skipped_uids = set(evaluation_uids) - uids_attempted_this_window
                tplr.log_with_context(
                    level="info",
                    message=f"Window exhaustion: Skipped evaluation for UIDs {sorted(skipped_uids)}. Completed {len(uids_attempted_this_window)}/{len(evaluation_uids)} evaluations.",
                    sync_window=self.sync_window,
                    current_window=self.current_window,
                )

            # elapsed time for full peer-evaluation loop
            evaluation_time = tplr.T() - eval_start

            self.update_openskill_ratings()
            self.update_weights()
            # Log scores and metrics for evaluated UIDs as a table
            headers = [
                "UID",
                "Last eval window",
                "Gradient Score",
                "Binary Indicator",
                "Binary Moving Avg",
                "Final Score",
                "Sync score",
                "Weight",
                "OpenSkill",
            ]
            table = [headers]
            for uid in sorted(self.evaluated_uids):
                openscore_info = "N/A"
                if uid in self.openskill_ratings:
                    rating = self.openskill_ratings[uid]
                    openscore_info = f"{rating.ordinal():.2f} (μ={rating.mu:.1f}, σ={rating.sigma:.1f})"
                row = [
                    str(uid),
                    f"{self.peers_last_eval_window[uid]}",
                    f"{self.gradient_scores[uid]:.6f}",
                    f"{self.binary_indicator_scores[uid]:.4f}",
                    f"{self.binary_moving_averages[uid]:.4f}",
                    f"{self.final_scores[uid]:.4f}",
                    f"{self.sync_scores[uid]:.4f}",
                    f"{self.weights[uid]:.4f}",
                    openscore_info,
                ]
                table.append(row)

            try:
                try:
                    width = os.get_terminal_size().columns
                except Exception:
                    width = 0
                os.environ["COLUMNS"] = str(max(200, width))

                rich_table = Table(title="Updated scores for evaluated UIDs")
                for header in headers:
                    rich_table.add_column(header)
                for row in table[1:]:
                    rich_table.add_row(*row)
                sio = StringIO()
                console = Console(file=sio, width=int(os.environ["COLUMNS"]))
                console.print(rich_table)
                table_str = sio.getvalue()
            except ImportError:
                tplr.log_with_context(
                    level="warning",
                    message="rich module not found; falling back to basic formatting.",
                    sync_window=self.sync_window,
                    current_window=self.current_window,
                )
                col_widths = [
                    max(len(row[i]) for row in table) for i in range(len(headers))
                ]
                lines = []
                for i, row in enumerate(table):
                    line = " | ".join(
                        row[j].ljust(col_widths[j]) for j in range(len(row))
                    )
                    lines.append(line)
                    if i == 0:
                        separator = "-+-".join(
                            "-" * col_widths[j] for j in range(len(headers))
                        )
                        lines.append(separator)
                table_str = "\n".join(lines)

            tplr.log_with_context(
                level="info",
                message="Updated scores for evaluated UIDs:\n" + table_str,
                sync_window=self.sync_window,
                current_window=self.current_window,
            )

            should_downsample = len(self.evaluated_uids) > 8
            for uid in sorted(self.evaluated_uids):
                # Extract primitive values from tensors for WandB
                gradient_score = float(self.gradient_scores[uid].item())
                binary_indicator = float(self.binary_indicator_scores[uid].item())
                binary_moving_avg = float(self.binary_moving_averages[uid].item())
                sync_score = float(self.sync_scores[uid].item())
                final_score = float(self.final_scores[uid].item())
                weight = float(self.weights[uid].item())

                self.wandb.log(
                    {
                        f"validator/gradient_scores/{uid}": gradient_score,
                        f"validator/binary_indicators/{uid}": binary_indicator,
                        f"validator/binary_moving_averages/{uid}": binary_moving_avg,
                        f"validator/final_scores/{uid}": final_score,
                        f"validator/sync_score/{uid}": sync_score,
                        f"validator/weights/{uid}": weight,
                    },
                    step=self.global_step,
                )

                self.metrics_logger.log(
                    measurement="validator_scores",
                    tags={
                        "eval_uid": str(uid),
                        "window": int(self.sync_window),
                        "global_step": int(self.global_step),
                    },
                    fields={
                        "gradient_score": gradient_score,
                        "binary_indicator": binary_indicator,
                        "binary_moving_avg": binary_moving_avg,
                        "sync_score": sync_score,
                        "final_score": final_score,
                        "weight": weight,
                    },
                    with_system_metrics=True,
                    with_gpu_metrics=True,
                    sample_rate=0.8 if should_downsample else 1.0,
                )

            # 17. Set weights periodically

            if self.sync_window % self.hparams.windows_per_weights == 0:
                # Only set weights for evaluated peers with non-negative (positive) weight values.
                positive_weighted_uids = sorted(
                    [uid for uid in self.evaluated_uids if self.weights[uid] > 0]
                )
                if (
                    self.hparams.burn_rate > 0
                    and self.weights[self.burn_uid] > 0
                    and self.burn_uid not in positive_weighted_uids
                ):
                    positive_weighted_uids.append(self.burn_uid)
                    positive_weighted_uids.sort()
                if positive_weighted_uids:
                    self.subtensor.set_weights(
                        wallet=self.wallet,
                        netuid=cast(int, self.config.netuid),
                        uids=positive_weighted_uids,
                        weights=self.weights[positive_weighted_uids],
                        wait_for_inclusion=False,
                        wait_for_finalization=False,
                    )

            # 14. Now, merge the gathered gradients into the model AFTER finishing evaluation
            self.model.train()
            update_start = tplr.T()
            self.outer_optimizer.zero_grad()
            self.model.zero_grad()

            if gather_result is not None and gather_result.state_dict is not None:
                tplr.neurons.outer_step(
                    self.model,
                    self.outer_optimizer,
                    gather_result=gather_result,
                    transformer=self.transformer,
                    compressor=self.compressor,
                    xshapes=self.xshapes,
                    totalks=self.totalks,
                    device=cast(str, self.config.device),
                    is_master=True,
                    world_size=1,
                    use_dct=self.hparams.use_dct,
                    wandb_run=self.wandb,
                    global_step=self.global_step,
                )
            else:
                tplr.log_with_context(
                    level="warning",
                    message="No gradients to apply.",
                    sync_window=self.sync_window,
                    current_window=self.current_window,
                )
                torch.cuda.empty_cache()

            model_update_time = tplr.T() - update_start
            tplr.log_with_context(
                level="info",
                message=f"{tplr.P(self.sync_window, model_update_time)} Updated model",
                sync_window=self.sync_window,
                current_window=self.current_window,
            )

            # ------ NEW: gradient & weight-norm statistics (outer-step) ------------
            grad_norms, weight_norms = [], []
            for p in self.model.parameters():
                if p.grad is not None:
                    grad_norms.append(p.grad.data.norm().item())
                    weight_norms.append(p.data.norm().item())

            if grad_norms:
                mean_grad_norm = sum(grad_norms) / len(grad_norms)
                max_grad_norm = max(grad_norms)
                min_grad_norm = min(grad_norms)
                median_grad_norm = float(np.median(grad_norms))
                grad_norm_std = torch.tensor(grad_norms).std().item()
            else:  # remember: tensors → floats
                mean_grad_norm = max_grad_norm = min_grad_norm = median_grad_norm = (
                    grad_norm_std
                ) = 0.0

            mean_weight_norm = (
                (sum(weight_norms) / len(weight_norms)) if weight_norms else 0.0
            )
            grad_to_weight_ratio = (
                (mean_grad_norm / mean_weight_norm) if mean_weight_norm else 0.0
            )

            # Console / Loki
            tplr.log_with_context(
                level="info",
                message=(
                    f"GradNorm μ={mean_grad_norm:.4f} σ={grad_norm_std:.4f} "
                    f"median={median_grad_norm:.4f} min={min_grad_norm:.4f} "
                    f"max={max_grad_norm:.4f} | "
                    f"WeightNorm μ={mean_weight_norm:.4f} | "
                    f"g/w={grad_to_weight_ratio:.4f}"
                ),
                sync_window=self.sync_window,
                current_window=self.current_window,
            )

            # ↳ WandB
            self.wandb.log(
                {
                    "gradient/mean_grad_norm": mean_grad_norm,
                    "gradient/max_grad_norm": max_grad_norm,
                    "gradient/min_grad_norm": min_grad_norm,
                    "gradient/median_grad_norm": median_grad_norm,
                    "gradient/grad_norm_std": grad_norm_std,
                    "gradient/mean_weight_norm": mean_weight_norm,
                    "gradient/grad_to_weight_ratio": grad_to_weight_ratio,
                },
                step=self.global_step,
            )

            # ↳ InfluxDB (metrics_logger)
            self.metrics_logger.log(
                measurement="validator_gradient_stats",
                tags={
                    "window": int(self.sync_window),
                    "global_step": int(self.global_step),
                },
                fields={
                    "mean_grad_norm": mean_grad_norm,
                    "max_grad_norm": max_grad_norm,
                    "min_grad_norm": min_grad_norm,
                    "median_grad_norm": median_grad_norm,
                    "grad_norm_std": grad_norm_std,
                    "mean_weight_norm": mean_weight_norm,
                    "grad_to_weight_ratio": grad_to_weight_ratio,
                },
                with_system_metrics=True,
                with_gpu_metrics=True,
            )

            with torch.no_grad():
                slice_idx = slice(10, 12)  # indices published in miner debug dict

                for n, p in self.model.named_parameters():
                    if p.numel() < 12:
                        continue

                    # move current weights to CPU once
                    curr_cpu = p.detach().cpu()

                    # compute delta only if we have a previous slice
                    if n in self.prev_param_state:
                        prev_slice = self.prev_param_state[n]
                        curr_slice = curr_cpu.flatten()[slice_idx]

                        delta_slice = torch.abs(curr_slice - prev_slice)

                        # lazy-init & EMA update
                        if n not in self.param_avg_change:
                            self.param_avg_change[n] = delta_slice.clone()
                        else:
                            self.param_avg_change[n].mul_(
                                1 - self.param_change_alpha
                            ).add_(delta_slice * self.param_change_alpha)

                    # stash the new slice for next iteration
                    self.prev_param_state[n] = curr_cpu.flatten()[slice_idx].clone()

            # Add debug data including successfully gathered peers
            debug_dict = {}

            # Add model parameters debug info
            for name, param in self.model.named_parameters():
                if (
                    param is not None and param.numel() >= 2
                ):  # Check if tensor has at least 2 elements
                    debug_dict[name + "_debug"] = (
                        param.flatten()[:2].detach().cpu().tolist()
                    )

            # Add successful peers information
            if len(skipped_uids) > 0:
                debug_dict["successful_peers"] = sorted(
                    list(set(self.comms.peers) - set(skipped_uids))
                )
                debug_dict["skipped_peers"] = sorted(list(skipped_uids))

            # 15. Store debug values and model metadata
            t = asyncio.create_task(
                self.comms.put(
                    state_dict=debug_dict,
                    uid=str(self.uid),
                    window=self.sync_window,
                    key="debug",
                    local=False,
                )
            )
            self._bg_tasks.add(t)
            t.add_done_callback(self._bg_tasks.discard)

            tplr.log_with_context(
                level="info",
                message=f"Stored debug values for window {self.current_window}",
                sync_window=self.sync_window,
                current_window=self.current_window,
            )

            if evaluated_peers == 0:
                # Use the values from the previous step
                avg_loss_before_per_batch_own = self.previous_avg_loss_before_own
                avg_loss_after_per_batch_own = self.previous_avg_loss_after_own
                avg_loss_before_per_batch_random = self.previous_avg_loss_before_random
                avg_loss_after_per_batch_random = self.previous_avg_loss_after_random
            else:
                # Calculate averages normally
                avg_loss_before_per_batch_own /= evaluated_peers
                avg_loss_after_per_batch_own /= evaluated_peers
                avg_loss_before_per_batch_random /= evaluated_peers
                avg_loss_after_per_batch_random /= evaluated_peers

                # Store current values for future use when evaluated_peers might be 0
                self.previous_avg_loss_before_own = avg_loss_before_per_batch_own
                self.previous_avg_loss_after_own = avg_loss_after_per_batch_own
                self.previous_avg_loss_before_random = avg_loss_before_per_batch_random
                self.previous_avg_loss_after_random = avg_loss_after_per_batch_random

            # 16. Log evaluation metrics once all evaluations are done
            threshold_pct = int(round(self.hparams.idx_overlap_threshold * 100))
            window_total_time = tplr.T() - window_start
            evaluation_metrics = {
                "validator/loss/own/before": avg_loss_before_per_batch_own,
                "validator/loss/own/after": avg_loss_after_per_batch_own,
                "validator/loss/random/before": avg_loss_before_per_batch_random,
                "validator/loss/random/after": avg_loss_after_per_batch_random,
                "validator/loss/own/improvement": self.relative_improvement_own,
                "validator/loss/random/improvement": self.relative_improvement_random,
                "validator/network/block": self.current_block,
                "validator/network/window": self.sync_window,
                "validator/network/step": self.global_step,
                "validator/network/evaluated_uids": len(self.evaluated_uids),
                "validator/optimizer/outer_lr": self.lr,
                "validator/optimizer/inner_lr": current_inner_lr,
                "validator/network/active_miners": len(self.valid_score_indices),
                "validator/gather/success_rate": success_rate * 100,
                "validator/timing/window_total": window_total_time,
                "validator/timing/peer_update": peer_update_time,
                "validator/timing/gather": gather_time,
                "validator/timing/evaluation": evaluation_time,
                "validator/timing/model_update": model_update_time,
                "validator/overlap/pairs_checked": idx_overlap["pairs_checked"],
                f"validator/overlap/pairs_over_{threshold_pct}": idx_overlap[
                    "pairs_high_ovlap"
                ],
                f"validator/overlap/ratio_over_{threshold_pct}": idx_overlap[
                    "ratio_high_ovlap"
                ],
                "validator/overlap/mean": idx_overlap["mean_overlap"],
                "validator/overlap/min": idx_overlap["min_overlap"],
                "validator/overlap/max": idx_overlap["max_overlap"],
                # ── gather quality extras ────────────────────────────────
                "validator/gather/intended_mean_final": mean_final_intended,
                "validator/gather/actual_mean_final": mean_final_actual,
                "validator/gather/reserve_used": reserve_used,
            }
            self.wandb.log(evaluation_metrics, step=self.global_step)

            # Log metrics to InfluxDB in parallel using primitive types
            gather_success_rate = float(success_rate * 100)
            total_skipped = len(skipped_uids)

            self.metrics_logger.log(
                measurement="validator_window_v2",
                tags={
                    "window": int(self.sync_window),
                    "global_step": int(self.global_step),
                },
                fields={
                    "loss_own_before": float(avg_loss_before_per_batch_own),
                    "loss_own_after": float(avg_loss_after_per_batch_own),
                    "loss_random_before": float(avg_loss_before_per_batch_random),
                    "loss_random_after": float(avg_loss_after_per_batch_random),
                    "loss_own_improvement": float(self.relative_improvement_own),
                    "loss_random_improvement": float(self.relative_improvement_random),
                    "current_block": int(self.current_block),
                    "evaluated_uids_count": int(len(self.evaluated_uids)),
                    "outer_lr": float(self.lr),
                    "inner_lr": float(current_inner_lr),
                    "active_miners_count": int(len(self.valid_score_indices)),
                    "gather_success_rate": gather_success_rate,
                    "window_total_time": float(window_total_time),
                    "peer_update_time": float(peer_update_time),
                    "gather_time": float(gather_time),
                    "evaluation_time": float(evaluation_time),
                    "model_update_time": float(model_update_time),
                    "total_peers": int(len(self.comms.peers)),
                    "total_skipped": int(total_skipped),
                },
                with_system_metrics=True,
                with_gpu_metrics=True,
            )
            tplr.log_with_context(
                level="info",
                message="Finished metrics logging call for validator",
                sync_window=self.sync_window,
                current_window=self.current_window,
            )
            # Log total window time and metrics
            tplr.log_with_context(
                level="info",
                message=f"{tplr.P(self.sync_window, window_total_time)} Completed window iteration",
                sync_window=self.sync_window,
                current_window=self.current_window,
            )

            # ── profiler step (only master – validators are single‑rank) ─
            if self._prof is not None:
                self._prof.step()
            # 17. Create checkpoints periodically
            if (
                self.global_step % self.hparams.checkpoint_frequency == 0
                and self.global_step != 0
            ):
                tplr.log_with_context(
                    level="info",
                    message=f"Creating checkpoint at global_step {self.global_step}",
                    sync_window=self.sync_window,
                    current_window=self.current_window,
                )

                checkpoint_data = await self.create_checkpoint_async()

                # Then save asynchronously
                t = asyncio.create_task(
                    self.comms.put(
                        state_dict=checkpoint_data,
                        uid=str(self.uid),
                        window=self.sync_window,
                        key="checkpoint",
                        global_step=self.global_step,
                        local=False,
                    )
                )
                self._bg_tasks.add(t)
                t.add_done_callback(self._bg_tasks.discard)

            # 19. Increment global step
            self.global_step += 1

            torch.cuda.empty_cache()

    async def create_checkpoint_async(self):
        """Create checkpoint in a thread pool to avoid blocking"""

        def _create_checkpoint():
            # This runs in a thread, not blocking the event loop
            return {
                "model_state_dict": {
                    k: v.cpu().clone() for k, v in self.model.state_dict().items()
                },
                "start_window": self.start_window,
                "current_window": self.current_window,
                "sync_window": self.sync_window,
            }

        # Run in thread pool
        checkpoint_data = await asyncio.get_event_loop().run_in_executor(
            self.executor,  # Your ThreadPoolExecutor
            _create_checkpoint,
        )
        return checkpoint_data

    def select_initial_peers(self) -> tuple[list[int], list[int]] | None:
        """
        Simple initial peer selection based on incentive.
        1) Select peers with highest incentive
        2) If needed, fill remaining slots with active peers
        3) Ensure we have minimum number of peers
        """
        try:
            tplr.log_with_context(
                level="info",
                message="Starting selection of initial gather peers",
                sync_window=self.sync_window,
                current_window=self.current_window,
            )

            # 1. Create a dictionary of active peers with non-zero incentive
            uid_to_incentive = {}
            for uid, incentive in zip(
                self.metagraph.uids.tolist(), self.metagraph.I.tolist()
            ):
                if incentive > 0 and uid in self.comms.active_peers:
                    uid_to_incentive[uid] = float(incentive)

            reserve_cnt = self.hparams.reserve_peer_count
            total_needed = self.hparams.gather_peer_count + reserve_cnt

            # Sort by incentive (highest first) and take at most `total_needed`
            ranked = sorted(
                uid_to_incentive.keys(),
                key=lambda uid: uid_to_incentive[uid],
                reverse=True,
            )[:total_needed]

            gather_peers = ranked[: self.hparams.gather_peer_count]
            reserve_peers = ranked[self.hparams.gather_peer_count :]

            if len(gather_peers) + len(reserve_peers) == total_needed:
                tplr.log_with_context(
                    level="info",
                    message=(
                        f"Selected initial peers purely by incentive – "
                        f"gather:{gather_peers} reserve:{reserve_peers}"
                    ),
                    sync_window=self.sync_window,
                    current_window=self.current_window,
                )
                return gather_peers, reserve_peers

            # 2. If needed, fill up with active peers that don't have incentive
            remaining_active_peers = [
                int(peer) for peer in self.comms.active_peers if peer not in ranked
            ]

            # Calculate how many more peers we need
            needed_peers = total_needed - len(ranked)

            # Randomly select from remaining active peers
            additional_peers = random.sample(
                remaining_active_peers, min(len(remaining_active_peers), needed_peers)
            )

            # Combine the lists
            ranked.extend(additional_peers)

            # If still short, pad with more random actives (if any)
            if len(ranked) < total_needed:
                pad_needed = total_needed - len(ranked)
                pool = [p for p in self.comms.active_peers if p not in ranked]
                ranked.extend(random.sample(pool, min(pad_needed, len(pool))))

            gather_peers = ranked[: self.hparams.gather_peer_count]
            reserve_peers = ranked[self.hparams.gather_peer_count : total_needed]

            # Ensure we have enough peers
            if len(ranked) >= self.hparams.minimum_peers:
                tplr.log_with_context(
                    level="info",
                    message=(
                        f"Selected initial peers – "
                        f"gather:{gather_peers} reserve:{reserve_peers} "
                        f"(extra: {len(additional_peers)})"
                    ),
                    sync_window=self.sync_window,
                    current_window=self.current_window,
                )
                # No need to remove duplicates as we ensured lists don't overlap
                return gather_peers, reserve_peers

            # 3. If we don't have enough peers, give up
            tplr.log_with_context(
                level="info",
                message=f"Failed to select at least {self.hparams.minimum_peers} initial gather "
                f"peers. Found only {len(ranked)} active peers.",
                sync_window=self.sync_window,
                current_window=self.current_window,
            )
            return None

        except Exception as e:
            tplr.log_with_context(
                level="error",
                message=f"Failed to create new peer list: {e}",
                sync_window=self.sync_window,
                current_window=self.current_window,
            )
            return None

    def select_next_peers(self) -> tuple[list[int], list[int]] | None:
        """
        Simple peer selection that prioritizes the highest weights.
        1) Get all active peers
        2) Sort them by weight (highest first)
        3) Select up to gather_peer_count
        4) If not enough high-weight peers, fill remaining with random active peers
        """
        # Get all active peers as a list
        active_peers = [
            int(peer)
            for peer in self.comms.active_peers
            if peer not in self.naughty_peers
        ]

        # Check if we have enough active peers
        if len(active_peers) < self.hparams.minimum_peers:
            tplr.log_with_context(
                level="info",
                message=f"Not enough active peers ({len(active_peers)}) to meet minimum requirement ({self.hparams.minimum_peers})",
                sync_window=self.sync_window,
                current_window=self.current_window,
            )
            return None

        # Create list of (peer_id, weight) tuples
        peer_weights = []
        for peer_id in active_peers:
            weight = float(self.weights.cpu()[peer_id])
            peer_weights.append((peer_id, weight))

        # Sort by weight (highest first)
        peer_weights.sort(key=lambda x: x[1], reverse=True)

        # Take peers with highest weights first
        reserve_cnt = self.hparams.reserve_peer_count
        total_needed = self.hparams.gather_peer_count + reserve_cnt

        picked = [uid for uid, _ in peer_weights[:total_needed]]
        gather_peers = picked[: self.hparams.gather_peer_count]
        reserve_peers = picked[self.hparams.gather_peer_count :]

        tplr.log_with_context(
            level="info",
            message=(
                f"Selected peers by weight – "
                f"gather:{gather_peers} reserve:{reserve_peers}"
            ),
            sync_window=self.sync_window,
            current_window=self.current_window,
        )

        return gather_peers, reserve_peers

    async def evaluate_miner_sync(
        self, eval_uid: int
    ) -> dict[str, bool | float | int | str]:
        """
        Evaluates the synchronization of a specific miner with the validator's model.

        Args:
            validator: The validator instance
            eval_uid: The UID of the miner to evaluate

        Returns:
            dict: Synchronization metrics and score
        """
        # Fetch the miner's debug dictionary
        debug_result = await self.comms.get(
            uid=str(eval_uid),
            window=self.sync_window - 1,
            key="debug",
            local=False,
            stale_retention=10,
        )

        # Check if we got a valid result
        if debug_result is None:
            return {
                "success": False,
                "error": "Failed to retrieve debug dictionary",
                "sync_score": 0.0,
            }

        miner_debug_dict = cast(dict, debug_result[0])

        # Validate debug dictionary format
        if miner_debug_dict is None or not isinstance(miner_debug_dict, dict):
            return {
                "success": False,
                "error": "Invalid debug dictionary format",
                "sync_score": 0.0,
            }

        # Compare miner's debug dict with validator's model
        comparison_metrics = await tplr.neurons.compare_model_with_debug_dict(
            model=self.model,
            debug_dict=miner_debug_dict,
            learning_rate=self.lr,
            index_range=(10, 12),
            param_avg_change=self.param_avg_change,
        )

        if not comparison_metrics["success"]:
            return {
                "success": False,
                "error": "Failed to compare model with debug dictionary",
                "sync_score": 0.0,
            }

        # Calculate sync score using the formula: score = (1-x/5)^2.5
        # where x is the average steps behind, capped at 5
        avg_steps_behind = comparison_metrics["avg_steps_behind"]
        x = min(avg_steps_behind, 5.0)
        sync_score = max(0.0, (1.0 - x / 5.0) ** 2.5)

        # Add the sync score to the metrics
        result = {**comparison_metrics, "sync_score": sync_score}

        return result

    def update_model_with_gradient(
        self, model: torch.nn.Module, eval_uid: int, eval_state_dict: dict
    ) -> None:
        model.zero_grad()

        # First validate all gradients before applying any
        for n, p in model.named_parameters():
            idxs_key = n + "idxs"
            vals_key = n + "vals"
            quant_key = n + "quant_params"
            idxs = eval_state_dict.get(idxs_key, None)
            vals = eval_state_dict.get(vals_key, None)
            quant_params = eval_state_dict.get(quant_key, None)

            if idxs is not None and vals is not None and quant_params is not None:
                # Move tensors to device
                idxs = idxs.to(self.config.device)
                vals = vals.to(self.config.device)

                # Validate indices are within bounds
                if self.totalks.get(n) is None:
                    tplr.log_with_context(
                        level="warning",
                        message=f"Missing totalk for parameter {n}, skipping peer {eval_uid}",
                        sync_window=self.sync_window,
                        current_window=self.current_window,
                        eval_uid=eval_uid,
                    )
                    raise ValueError(
                        f"Invalid gradient data from peer {eval_uid}: Missing totalk for parameter {n}"
                    )

                # Check compressed indices are valid
                self.comms.check_compressed_indices(
                    idxs_key,
                    idxs,
                    self.totalks[n],
                    allowed_topk=self.hparams.topk_compression,
                )

                # Check for NaN or Inf values
                if torch.isnan(vals).any() or torch.isinf(vals).any():
                    tplr.log_with_context(
                        level="warning",
                        message=f"Values contain NaN or Inf for parameter {vals_key}, skipping peer {eval_uid}",
                        sync_window=self.sync_window,
                        current_window=self.current_window,
                        eval_uid=eval_uid,
                    )
                    raise ValueError(
                        f"Invalid gradient data from peer {eval_uid}: NaN or Inf values in {vals_key}"
                    )

        # If all validations pass, apply the gradients
        for n, p in model.named_parameters():
            idxs_key = n + "idxs"
            vals_key = n + "vals"
            quant_key = n + "quant_params"
            idxs = eval_state_dict.get(idxs_key, None)
            vals = eval_state_dict.get(vals_key, None)
            quant_params = eval_state_dict.get(quant_key, None)

            if idxs is not None and vals is not None and quant_params is not None:
                idxs = idxs.to(self.config.device)
                vals = vals.to(self.config.device)

                grad = self.transformer.decode(
                    self.compressor.decompress(
                        p.to(self.config.device),
                        idxs,
                        vals,
                        self.xshapes[n],
                        self.totalks[n],
                        quant_params,
                    ),
                    use_dct=self.hparams.use_dct,
                ).to(self.config.device)

                # Final safety check on the gradient itself
                if torch.isnan(grad).any() or torch.isinf(grad).any():
                    tplr.log_with_context(
                        level="warning",
                        message=f"Decompressed gradient for {n} contains NaN/Inf, skipping peer {eval_uid}",
                        sync_window=self.sync_window,
                        current_window=self.current_window,
                        eval_uid=eval_uid,
                    )
                    raise ValueError(
                        f"Invalid gradient from peer {eval_uid}: NaN or Inf in decompressed gradient for {n}"
                    )

                p.data.sub_(
                    grad,
                    alpha=self.lr * self.hparams.eval_lr_factor,
                )

    # ------------- state helpers ----------------
    def _state_dict(self) -> dict:
        """Return cpu tensors ready for torch.save."""
        return {
            "global_step": self.global_step,
            "gradient_scores": self.gradient_scores.cpu(),
            "sync_scores": self.sync_scores.cpu(),
            "binary_indicator_scores": self.binary_indicator_scores.cpu(),
            "final_scores": self.final_scores.cpu(),
            "binary_moving_averages": self.binary_moving_averages.cpu(),
            "weights": self.weights.cpu(),
            # Store OpenSkill statistics per‑uid so we can fully restore them.
            # ordinal is redundant (mu/σ ⇒ ordinal) but handy for debugging.
            "openskill_ratings": {
                int(uid): {
                    "mu": float(r.mu),
                    "sigma": float(r.sigma),
                    "ordinal": float(r.ordinal()),
                }
                for uid, r in self.openskill_ratings.items()
            },
        }

    async def save_state(self):
        """Saves the current validator state to disk asynchronously."""
        try:
            tplr.log_with_context(
                level="info",
                message="Saving validator state",
            )
            # Run the blocking torch.save in a separate thread
            await asyncio.to_thread(torch.save, self._state_dict(), self.state_path)
        except Exception as e:
            tplr.log_with_context(
                level="warning",
                message=f"Failed to save validator state: {e}",
            )

    def load_state(self):
        """Loads the validator state from disk.

        This method deserializes the validator's state from the configured state path
        and updates the validator's internal state variables. The state includes:
        - global_step: Training iteration counter
        - gradient_scores: Scores based on gradient quality
        - sync_scores: Scores based on synchronization performance
        - binary_indicator_scores: Binary classification scores
        - final_scores: Combined final evaluation scores
        - binary_moving_averages: Moving averages of binary indicators
        - weights: Peer weighting values
        - openskill_ratings: Dictionary mapping UIDs to OpenSkill rating objects
          that track each peer's skill level using a Bayesian rating system.
          Each rating contains:
          - mu: Mean skill estimate (higher is better)
          - sigma: Uncertainty in the skill estimate (lower means more certainty)
          - ordinal: Conservative skill estimate (mu - n*sigma) used for ranking

        All tensors are converted to float and moved to the configured device.
        Exceptions during loading are caught and logged as warnings.
        """
        tplr.logger.info("Loading validator state")

        # ── stage 1: read file ─────────────────────────────────────────────
        try:
            state = torch.load(self.state_path, map_location=self.config.device)
        except FileNotFoundError:
            tplr.logger.warning(f"No validator state found at {self.state_path}")
            return
        except Exception as e:
            tplr.logger.warning(f"Failed to deserialize validator state: {e}")
            return

        # ── stage 2: selectively hydrate fields ────────────────────────────
        # NOTE: use `.get` so missing keys don't blow up wrong‑schema tests.
        self.global_step = int(
            state.get("global_step", getattr(self, "global_step", 0))
        )

        def _maybe(name):
            if name in state:
                setattr(
                    self,
                    name,
                    state[name].float().to(self.config.device),
                )

        for _tensor in (
            "gradient_scores",
            "sync_scores",
            "binary_indicator_scores",
            "final_scores",
            "binary_moving_averages",
            "weights",
        ):
            _maybe(_tensor)

        # ── OpenSkill ratings ──────────────────────────────────────────────
        try:
            saved_os = state.get("openskill_ratings", {})
            self.openskill_ratings = {
                int(uid): self.openskill_model.rating(
                    mu=float(osd["mu"]), sigma=float(osd["sigma"]), name=str(uid)
                )
                for uid, osd in saved_os.items()
            }
            tplr.logger.info(
                f"Restored OpenSkill ratings for {len(self.openskill_ratings)} peers"
            )
        except Exception as e:
            tplr.logger.warning(f"Failed to restore OpenSkill ratings: {e}")

    def bin_evaluation_peers(self, num_bins: int) -> dict[int, list[int]]:
        """
        Bins evaluation peers based on their performance metrics.
        Peers are grouped into bins of similar performance.

        Args:
            num_bins (int): Number of bins to divide peers into

        Returns:
            dict: Dictionary mapping bin indices to lists of peer UIDs
        """
        # Get all active peers
        active_peers = list(self.eval_peers.keys())

        # If we don't have enough peers, return a single bin with all peers
        if len(active_peers) < num_bins * self.hparams.uids_per_window:
            tplr.log_with_context(
                level="info",
                message=f"Not enough active peers ({len(active_peers)}) for {num_bins} bins. Using single bin.",
                sync_window=self.sync_window,
                current_window=self.current_window,
            )
            return {0: active_peers}

        # Collect performance metrics for binning
        peer_metrics = []
        for uid in active_peers:
            metric = (
                float(self.openskill_ratings[uid].ordinal())
                if uid in self.openskill_ratings
                else 0.0
            )
            peer_metrics.append((uid, metric))

        # Sort peers by metric (highest first)
        peer_metrics.sort(key=lambda x: x[1], reverse=True)
        sorted_peers = [uid for uid, _ in peer_metrics]

        total_peers = len(sorted_peers)
        peers_per_bin = total_peers // num_bins
        remainder = total_peers % num_bins

        # Create bins with all peers distributed
        bins = {}
        start_idx = 0

        for i in range(num_bins):
            # Add one extra peer to the first 'remainder' bins
            bin_size = peers_per_bin + (1 if i < remainder else 0)
            end_idx = start_idx + bin_size

            # Skip empty bins
            if start_idx >= len(sorted_peers):
                continue

            # Ensure we don't go beyond the array bounds
            end_idx = min(end_idx, len(sorted_peers))

            bins[i] = sorted_peers[start_idx:end_idx]
            start_idx = end_idx

        # Verify all peers are assigned
        total_assigned = sum(len(peers) for peers in bins.values())
        if total_assigned != total_peers:
            tplr.log_with_context(
                level="warning",
                message=f"Bin assignment error: {total_assigned} peers assigned out of {total_peers}",
                sync_window=self.sync_window,
                current_window=self.current_window,
            )

        # Log the bins for debugging
        for bin_idx, peer_list in bins.items():
            tplr.log_with_context(
                level="info",
                message=f"Bin {bin_idx} (size {len(peer_list)}): {peer_list}",
                sync_window=self.sync_window,
                current_window=self.current_window,
            )

        return bins

    def select_next_bin_for_evaluation(self, num_bins: int) -> int:
        """
        Randomly select a bin to evaluate in the current window.

        Args:
            num_bins (int): Total number of bins

        Returns:
            int: The bin index to evaluate in this window
        """
        next_bin = random.randint(0, num_bins - 1)

        tplr.log_with_context(
            level="info",
            message=f"Randomly selected bin {next_bin} for evaluation in window {self.sync_window}",
            sync_window=self.sync_window,
            current_window=self.current_window,
        )

        return next_bin

    def select_evaluation_uids_from_bin(
        self, bins: dict[int, list[int]], bin_idx: int
    ) -> list[int]:
        """
        Selects peers for evaluation from a specific bin using weighted sampling.

        Args:
            bins (dict): Dictionary mapping bin indices to lists of peer UIDs
            bin_idx (int): The specific bin to select peers from

        Returns:
            list: Selected UIDs for evaluation
        """
        # Ensure the bin exists
        if bin_idx not in bins:
            tplr.log_with_context(
                level="warning",
                message=f"Bin {bin_idx} not found. Using bin 0 instead.",
                sync_window=self.sync_window,
                current_window=self.current_window,
            )
            bin_idx = 0

        # Get peers in the selected bin
        bin_peers = bins[bin_idx]

        # Get weights for weighted sampling
        candidate_uids = list(bin_peers)
        candidate_weights = [self.eval_peers[uid] for uid in candidate_uids]

        # Determine how many peers to select (either all in the bin or uids_per_window)
        k = min(self.hparams.uids_per_window, len(candidate_uids))

        # Use weighted random sampling
        selected_uids = self.comms.weighted_random_sample_no_replacement(
            candidate_uids, candidate_weights, k
        )

        tplr.log_with_context(
            level="info",
            message=f"Selected {len(selected_uids)} evaluation UIDs from bin {bin_idx}",
            sync_window=self.sync_window,
            current_window=self.current_window,
        )

        return selected_uids

    def _training_pool_digest(self, uid: int, window: int) -> tuple[str, int]:
        """
        Re-create the *exact* index pool a miner used for (uid, window) and
        return a 128-bit hex digest **plus the expected sample count**.
        """
        miner_sampler = tplr.MinerSampler(
            dataset=self.dataset,
            uid=uid,
            window=window,
            steps_per_window=self.hparams.inner_steps,
            micro_bs=self.hparams.micro_batch_size,
            batch_size=self.hparams.batch_size,
            target_batch_size=self.hparams.target_batch_size,
            rank=0,
            world_size=1,
        )
        idxs = miner_sampler._global_indices()
        ids = miner_sampler.ids_for_indices(idxs.tolist())
        h = hashlib.blake2b(digest_size=16)
        h.update(np.asarray(sorted(ids), dtype=np.uint64).tobytes())
        return h.hexdigest(), len(ids)

    # ────────────────────────────────────────────────────────────────────
    # new helper: quick check & log
    # ────────────────────────────────────────────────────────────────────
    def log_digest_match(self, uid: int, meta: dict[str, object]) -> bool:
        """
        Compare miner-supplied metadata with our own expectation.
        Returns True on match, False on mismatch (and logs both cases).
        """
        mine, n_expected = self._training_pool_digest(uid, self.sync_window)

        his = meta.get("sample_digest")
        n_his = meta.get("sample_count")

        ok = (his == mine) and (n_his == n_expected)
        msg = (
            f"✅ sample_digest MATCH for UID {uid} (count {n_his}/{n_expected})"
            if ok
            else f"❌ sample_digest MISMATCH for UID {uid}\n"
            f"     expected {mine} ({n_expected})\n"
            f"     got      {his} ({n_his})"
        )
        level = "info" if ok else "warning"
        tplr.log_with_context(
            level=level,
            message=msg,
            sync_window=self.sync_window,
            current_window=self.current_window,
            eval_uid=uid,
        )
        return ok

    async def upload_gather_results(self, gather_result: SimpleNamespace) -> None:
        def to_cpu(obj):
            """Recursively move all tensors in an arbitrary container to CPU."""
            if torch.is_tensor(obj):
                return obj.detach().cpu()
            if isinstance(obj, (list, tuple)):
                return type(obj)(to_cpu(x) for x in obj)
            if isinstance(obj, dict):
                return {k: to_cpu(v) for k, v in obj.items()}
            return obj  # leave ints, floats, strings … untouched

        if self.uid == self.metagraph.S.argmax().item():
            try:
                raw_state = gather_result.state_dict
                # Accept both SimpleNamespace and plain dict
                if isinstance(raw_state, SimpleNamespace):
                    raw_state = vars(raw_state)  # same as .__dict__

                cpu_state = {k: to_cpu(v) for k, v in raw_state.items()}
                payload = {
                    # SimpleNamespace → plain dict for Torch serialization
                    "state_dict": cpu_state,
                    "uids": gather_result.uids,
                    "skipped_uids": gather_result.skipped_uids,
                    "success_rate": gather_result.success_rate,
                }

                await self.comms.put(
                    state_dict=payload,
                    window=self.sync_window,
                    key="aggregator",
                    local=False,
                )

                tplr.log_with_context(
                    level="info",
                    message=f"Uploaded aggregated gradients for window {self.sync_window}",
                    sync_window=self.sync_window,
                    current_window=self.current_window,
                )
            except Exception as e:
                tplr.log_with_context(
                    level="warning",
                    message=f"Failed to upload aggregated gradients: {e}",
                    sync_window=self.sync_window,
                    current_window=self.current_window,
                )

    def check_deregistered_uids(self, idx_overlap_peers: dict) -> dict:
        """
        Find updates in metagraph that indicate a uid is a net-new user
        to avoid unintentionally punishing new miners where the old
        miner was naughty

        Args:
            idx_overlap_peers: The combined uids of the previously
                naughty peers and the current peers that exceed
                overlap threshold

        Returns:
            Updated idx_overlap_peers, keeping in mind deregistering
        """
        found_uids = list(idx_overlap_peers.keys())
        latest_hotkeys = dict(zip(self.metagraph.uids, self.metagraph.hotkeys))

        for uid in found_uids:
            if (
                latest_hotkeys.get(uid) != self.current_hotkeys.get(uid)
                and idx_overlap_peers.get(uid)
                != "mega"  # not actively cheating already
            ):
                # peer has changed from deregistering
                self.naughty_peers.pop(uid, None)
                idx_overlap_peers.pop(uid, None)

        self.current_hotkeys = latest_hotkeys
        return idx_overlap_peers

    def slash_from_overlap(self, idx_overlap: dict) -> None:
        """
        Anyone with overly similar gradients is slashed; those
        with particularly egregious levels of overlap are 100%
        slashed. When 100% overlap, sent to timeout corner

        Args:
            idx_overlap: The overlap dictionary from tplr.neurons
        """
        idx_overlap_peers = {uid: "max" for uid in self.naughty_peers}
        idx_overlap_peers.update(idx_overlap.get("uids_over_thresh", {}))

        idx_overlap_peers = self.check_deregistered_uids(idx_overlap_peers)

        for uid, level in idx_overlap_peers.items():
            old_score = self.final_scores[uid].item()
            slash_multiplier = self.idx_similarity_slashing_rate.get(level, 0.5)

            if level in ["mega", "max"]:
                # For the most egregious offenders, reset scores
                self.reset_peer(uid)

                if level == "mega":
                    self.naughty_peers[uid] = self.naughty_peer_timeout

            if self.naughty_peers.get(uid):
                self.naughty_peers[uid] -= 1
                if self.naughty_peers[uid] <= 0:
                    self.naughty_peers.pop(uid)

            # Only reduce positive scores
            if old_score > 0:
                self.final_scores[uid] *= slash_multiplier
                self.binary_moving_averages[uid] *= slash_multiplier

                new_score = self.final_scores[uid].item()
                tplr.log_with_context(
                    level="info",
                    message=f"Reduced score of UID {uid} from {old_score:.4f} to {new_score:.4f} due to similarity in idxs.",
                    sync_window=self.sync_window,
                    current_window=self.current_window,
                )

            else:
                tplr.log_with_context(
                    level="info",
                    message=f"Skipped score of UID {uid} (current score: {old_score:.4f}) due to negative or zero value.",
                    sync_window=self.sync_window,
                    current_window=self.current_window,
                )

        return

    def set_dataloader(self, validator: bool = False) -> None:
        # put here for now...
        self.dataset = self.dataset_manager.active_dataset

        shared_args = dict(
            dataset=self.dataset,
            uid=self.uid,
            window=self.current_window,
            steps_per_window=self.hparams.inner_steps,
            micro_bs=self.hparams.micro_batch_size,
            rank=self.rank,
            world_size=self.world_size,
        )

        if validator:
            SamplerClass = tplr.EvalSampler
            kwargs = shared_args | dict(
                batch_size=self.hparams.target_batch_size,
                validation_bs=self.hparams.validator_sample_micro_bs
                * self.hparams.micro_batch_size,
            )
        else:
            SamplerClass = tplr.MinerSampler
            kwargs = shared_args | dict(
                micro_bs=self.hparams.micro_batch_size,
                batch_size=self.hparams.batch_size,
                target_batch_size=self.hparams.target_batch_size,
            )

        self.sampler = SamplerClass(**kwargs)

        self.loader = torch.utils.data.DataLoader(
            dataset=self.dataset,
            sampler=self.sampler,
            batch_size=self.hparams.micro_batch_size,
            num_workers=10,
            pin_memory=True,
            prefetch_factor=2,
        )
        tplr.logger.info("[Run] dataset + sampler ready")
        return
    
    def get_expected_params(self) -> set[str]:
        """ 
        Creates a set of expected names for validation 
           
            Returns: The names of all expected keys from a miner
        """
        expected_compressed_params = set()
        for param_name, _ in self.model.named_parameters():
            expected_compressed_params.add(param_name + "idxs")                               
            expected_compressed_params.add(param_name + "vals")                               
            expected_compressed_params.add(param_name + "quant_params")   
            
        return expected_compressed_params


def min_power_normalization(logits, power=2.0, epsilon=1e-8):
    """Normalizes logits using a minimum power normalization approach.

    This function applies power normalization to the input logits, raising them to a power
    and normalizing to create a probability distribution. If the sum is too small (below epsilon),
    returns zeros to avoid division by very small numbers.

    Args:
        logits (torch.Tensor): Input tensor to be normalized
        power (float, optional): Power to raise the logits to. Defaults to 2.0.
        epsilon (float, optional): Small value to prevent division by zero. Defaults to 1e-8.

    Returns:
        torch.Tensor: Normalized probabilities
    """
    if logits.dim() == 0:
        logits = logits.unsqueeze(0)

    powered_logits = logits**power
    sum_powered = torch.sum(powered_logits)
    if sum_powered > epsilon:
        probabilities = powered_logits / sum_powered
    else:
        probabilities = torch.zeros_like(powered_logits)

    return probabilities


if __name__ == "__main__":
    uvloop.install()
    try:
        asyncio.run(Validator().main())
    except KeyboardInterrupt:
        pass<|MERGE_RESOLUTION|>--- conflicted
+++ resolved
@@ -204,11 +204,7 @@
             device=self.config.device,
             world_size=self.world_size,
         )
-<<<<<<< HEAD
         self.expected_compressed_params = self.get_expected_params()
-=======
-        
->>>>>>> 29bb7134
         self.tokenizer = self.hparams.tokenizer
 
         # Init compression
