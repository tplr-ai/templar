--- conflicted
+++ resolved
@@ -752,9 +752,6 @@
                                 )
                     except Exception as e:
                         tplr.logger.error(
-<<<<<<< HEAD
-                            f"Failed to apply gradient for uid {eval_uid}: {str(e)}"
-=======
                             f"Failed to apply gradient for UID {eval_uid}: {str(e)}"
                         )
 
@@ -762,7 +759,6 @@
                         old_score = self.final_moving_avg_scores[eval_uid].item()
                         self.final_moving_avg_scores[eval_uid] = (
                             0.0  # Set to zero - no partial credit
->>>>>>> d9952329
                         )
                         tplr.logger.warning(
                             f"Set score of UID {eval_uid} from {old_score:.4f} to 0.0 - invalid gradient data"
@@ -1051,19 +1047,20 @@
                     # new_avg = (1-alpha) * old_avg + alpha * new_value
                     # where alpha is binary_score_ma_alpha hyperparameter
                     self.binary_moving_averages[eval_uid] = (
-                        (1 - self.hparams.binary_score_ma_alpha)
-                        * self.binary_moving_averages[eval_uid]
-                        + self.hparams.binary_score_ma_alpha
-                        * self.binary_indicator_scores[eval_uid]
-                    )
+                        1 - self.hparams.binary_score_ma_alpha
+                    ) * self.binary_moving_averages[
+                        eval_uid
+                    ] + self.hparams.binary_score_ma_alpha * self.binary_indicator_scores[
+                        eval_uid
+                    ]
                     tplr.logger.debug(
                         f"Binary Moving Average Score : {self.binary_moving_averages[eval_uid]}"
                     )
 
                     # Normalize binary moving average to [0,1] range
                     self.normalised_binary_moving_averages[eval_uid] = (
-                        (self.binary_moving_averages[eval_uid]) / 2
-                    )
+                        self.binary_moving_averages[eval_uid]
+                    ) / 2
                     tplr.logger.debug(
                         f"Normalised Binary Moving Average Score : {self.normalised_binary_moving_averages[eval_uid]}"
                     )
@@ -1298,17 +1295,17 @@
                 "evaluated_uids": len(self.evaluated_uids),
                 "learning_rate": self.scheduler.get_last_lr()[0],
                 "active_miners": len(self.valid_score_indices),
-                "gather_success_rate": gather_result.success_rate * 100
-                if gather_result
-                else 0,
+                "gather_success_rate": (
+                    gather_result.success_rate * 100 if gather_result else 0
+                ),
                 "gather_peers": json.dumps(self.peers),
                 "skipped_peers": json.dumps(
                     gather_result.skipped_uids if gather_result else []
                 ),
                 "total_peers": len(self.peers),
-                "total_skipped": len(gather_result.skipped_uids)
-                if gather_result
-                else 0,
+                "total_skipped": (
+                    len(gather_result.skipped_uids) if gather_result else 0
+                ),
             }
             self.metrics_logger.log(
                 measurement="templar_metrics_v2",
@@ -1469,9 +1466,9 @@
                 "validator/network/evaluated_uids": len(self.evaluated_uids),
                 "validator/optimizer/learning_rate": self.scheduler.get_last_lr()[0],
                 "validator/network/active_miners": len(self.valid_score_indices),
-                "validator/gather/success_rate": gather_result.success_rate * 100
-                if gather_result
-                else 0,  # Success percentage
+                "validator/gather/success_rate": (
+                    gather_result.success_rate * 100 if gather_result else 0
+                ),  # Success percentage
                 "validator/timing/window_total": tplr.T() - window_start,
                 "validator/timing/peer_update": tplr.T() - peer_start,
                 "validator/timing/gather": tplr.T() - gather_start,
