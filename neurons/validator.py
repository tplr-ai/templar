--- conflicted
+++ resolved
@@ -18,19 +18,9 @@
 # type: ignore
 
 # Standard library
-<<<<<<< HEAD
 import os
-import sys
-import time
-import random
-import asyncio
-import argparse
-import threading
-from io import StringIO
-=======
 import argparse
 import asyncio
-import copy
 import os
 import random
 import sys
@@ -43,8 +33,6 @@
 from time import perf_counter
 import bittensor as bt
 import numpy as np
-from rich.console import Console
->>>>>>> ff7b29b1
 from rich.table import Table
 from rich.console import Console
 from collections import defaultdict
@@ -76,23 +64,6 @@
 torch.backends.cudnn.allow_tf32 = True
 
 
-<<<<<<< HEAD
-=======
-@contextmanager
-def timer(name: str, wandb_obj=None, step=None, metrics_logger=None):
-    start = perf_counter()
-    yield
-    duration = perf_counter() - start
-    tplr.logger.debug(f"{name} took {duration:.2f}s")
-    if wandb_obj and step is not None:
-        wandb_obj.log({f"validator/{name}": duration}, step=step)
-    if metrics_logger and step is not None:
-        metrics_logger.log(
-            measurement="timing", tags={"window": step}, fields={name: duration}
-        )
-
-
->>>>>>> ff7b29b1
 class Validator:
     @staticmethod
     def config():
@@ -283,7 +254,6 @@
         # Initialize final score history (for sliding-window averaging)
         self.final_score_history = defaultdict(list)
 
-<<<<<<< HEAD
         #  TODO: Move out
         def reset_peer(self, inactive_since: int, uid: int) -> bool:
             if (
@@ -298,9 +268,8 @@
                 self.binary_moving_averages[uid] = 0.0
                 self.binary_indicator_scores[uid] = 0.0
                 self.normalised_binary_moving_averages[uid] = 0.0
-                self.eval_candidates_counter[uid] = 0
                 if uid in self.eval_peers:
-                    self.eval_peers[uid] = 0
+                    del self.eval_peers[uid]
                 del self.inactive_scores[uid]
                 tplr.logger.info(f"UID {uid} fully reset after extended inactivity")
                 return True
@@ -316,24 +285,6 @@
             "own_improvement": [],
             "random_improvement": [],
         }
-=======
-    def reset_peer(self, inactive_since: int, uid: int) -> bool:
-        if self.current_window - inactive_since > self.hparams.reset_inactivity_windows:
-            self.final_score_history[uid] = []
-            self.final_moving_avg_scores[uid] = 0.0
-            self.weights[uid] = 0.0
-            self.gradient_scores[uid] = 0.0
-            self.gradient_moving_avg_scores[uid] = 0.0
-            self.binary_moving_averages[uid] = 0.0
-            self.binary_indicator_scores[uid] = 0.0
-            self.normalised_binary_moving_averages[uid] = 0.0
-            if uid in self.eval_peers:
-                del self.eval_peers[uid]
-            del self.inactive_scores[uid]
-            tplr.logger.info(f"UID {uid} fully reset after extended inactivity")
-            return True
-        return False
->>>>>>> ff7b29b1
 
     async def run(self):
         # Start background block listener
@@ -384,10 +335,7 @@
             model=self.model,
             optimizer=self.optimizer,
             scheduler=self.scheduler,
-<<<<<<< HEAD
-=======
             current_window=self.current_window,
->>>>>>> ff7b29b1
             device=self.config.device,
         )
         if success:
@@ -420,11 +368,7 @@
 
         time_min = None
         while True:
-<<<<<<< HEAD
-            # Wait for validator offset before continuing
-=======
             # 1. Wait for the validator window offset
->>>>>>> ff7b29b1
             while self.sync_window >= (
                 self.current_window - self.hparams.validator_offset
             ):
@@ -432,16 +376,8 @@
                     f"Waiting for validator window offset, synced: {self.sync_window}, current: {self.current_window}, offset: {self.hparams.validator_offset}"
                 )
                 await asyncio.sleep(12)
-<<<<<<< HEAD
-            window_start = tplr.T()  # overall window timer
             # Reset timer for peer update right after waiting
             peer_start = tplr.T()
-            tplr.logger.info(
-                f"Sync Window: {self.sync_window}, Scheduler epoch: {self.scheduler.last_epoch}, Global step: {self.global_step}"
-            )
-            self.sync_window += 1
-=======
-
             # 2. Increment sync window and update peer lists
             window_start = tplr.T()
             self.sync_window += 1
@@ -449,7 +385,6 @@
                 f"Sync Window: {self.sync_window}, Scheduler epoch: {self.scheduler.last_epoch}, Global step: {self.global_step}"
             )
 
->>>>>>> ff7b29b1
             tplr.logger.info(
                 f"Processing window: {self.sync_window} current: {self.current_window}"
             )
@@ -578,25 +513,9 @@
             # Refresh peers explicitly before starting gather to avoid missing updated active peers.
             tplr.logger.info("Refreshing peers before gather task in validator...")
 
-<<<<<<< HEAD
             self.chain_sync.update_peers_with_buckets()
             self.peers = self.chain_sync.peers
             self.eval_peers = self.chain_sync.eval_peers
-=======
-            if self.config.test:
-                # In test mode, use all UIDs from metagraph except self
-                tplr.logger.info("Test mode active: Using all peers from metagraph.")
-                all_uids = list(range(len(self.metagraph.S)))
-                self.peers = [uid for uid in all_uids if uid != self.uid]
-
-                # For evaluation, also use all peers but track separately with equal initial weight
-                self.eval_peers = {uid: 1 for uid in self.peers}
-            else:
-                # Normal operation - update and filter peers
-                self.comms.update_peers_with_buckets()
-                self.peers = self.comms.peers
-                self.eval_peers = self.comms.eval_peers
->>>>>>> ff7b29b1
 
             tplr.logger.info(f"Validator gather peers: {self.peers}")
 
@@ -622,7 +541,6 @@
 
             tplr.logger.info(f"Skipped UIDs: {gather_result.skipped_uids}")
 
-<<<<<<< HEAD
             # ---- Validate gathered compressed gradients ----
             valid_uids = []
             invalid_uids = []
@@ -643,39 +561,6 @@
                 )
                 if is_valid:
                     valid_uids.append(uid)
-=======
-            # Slash peers failing to submit gradients
-            for uid in gather_result.skipped_uids:
-                tplr.logger.info(
-                    f"No gradient gathered from UID {uid}. Slashing moving average score by {self.missing_gradient_slash_rate:.2%}."
-                )
-                if 0 <= uid < self.final_moving_avg_scores.size(0):
-                    old_score = self.final_moving_avg_scores[uid].item()
-
-                    # Only reduce positive scores
-                    if self.final_moving_avg_scores[uid] > 0:
-                        self.final_moving_avg_scores[uid] *= (
-                            self.missing_gradient_slash_rate
-                        )
-                        self.final_score_history[uid] = [
-                            final_score * self.missing_gradient_slash_rate
-                            if final_score > 0
-                            else final_score
-                            for final_score in self.final_score_history[uid]
-                        ]
-
-                        new_score = self.final_moving_avg_scores[uid].item()
-                        tplr.logger.info(
-                            f"Reduced moving average score of UID {uid} from {old_score:.4f} to {new_score:.4f} "
-                            f"due to missing gradient in gather."
-                        )
-                    else:
-                        tplr.logger.info(
-                            f"Skipped reducing moving average score of UID {uid} (current score: {old_score:.4f}) "
-                            f"due to negative or zero value."
-                        )
-                    self.evaluated_uids.add(uid)
->>>>>>> ff7b29b1
                 else:
                     tplr.logger.warning(
                         f"Gradient from UID {uid} failed validation: {err_msg}"
@@ -696,12 +581,7 @@
 
             # 5. Evaluate peers in parallel using modular evaluation logic.
             eval_start = tplr.T()
-<<<<<<< HEAD
             # Use weighted candidate selection instead of random sampling.
-=======
-
-            # 6. Select peers to evaluate
->>>>>>> ff7b29b1
             candidate_uids = list(self.eval_peers.keys())
             candidate_weights = [self.eval_peers[uid] for uid in candidate_uids]
             k = min(self.hparams.uids_per_window, len(candidate_uids))
@@ -721,7 +601,6 @@
 
             tplr.logger.info(f"Evaluating random subset of peers: {evaluation_uids}")
 
-<<<<<<< HEAD
             peers_per_round = self.hparams.peers_per_eval_round
             eval_results = {}
             if not evaluation_uids:
@@ -729,509 +608,6 @@
             else:
                 for i in range(0, len(evaluation_uids), peers_per_round):
                     current_batch = evaluation_uids[i : i + peers_per_round]
-=======
-            for eval_uid in evaluation_uids:
-                tplr.logger.info(f"Evaluating uid: {eval_uid}")
-
-                eval_result = await self.comms.get(
-                    uid=str(eval_uid),
-                    window=self.sync_window,
-                    key="gradient",
-                    local=False,
-                    stale_retention=10,
-                    time_max=time_max,
-                    time_min=time_min,
-                )
-
-                scoring_start = tplr.T()
-                if (
-                    eval_result is not None
-                    and not (
-                        isinstance(eval_result, dict)
-                        and eval_result.get("__status") in ["TOO_LATE", "TOO_EARLY"]
-                    )
-                    and eval_result[0] is not None
-                ):
-                    state_dict, _ = eval_result
-
-                    # Pull miner-sent pages info from metadata
-                    miner_pages = None
-                    if (
-                        "metadata" in state_dict
-                        and "pages_info" in state_dict["metadata"]
-                    ):
-                        miner_pages = state_dict["metadata"]["pages_info"]
-                    else:
-                        tplr.logger.warning(
-                            f"Missing pages info metadata from miner UID {eval_uid}"
-                        )
-
-                    # Load local pages exactly once from the dataset loader with retry handling.
-                    local_pages = await retry_call(
-                        tplr.r2_dataset.R2DatasetLoader.next_pages,
-                        offset=self.sync_window,
-                        n_pages=self.hparams.pages_per_window,
-                        seed=eval_uid,
-                        attempts=3,
-                        delay=1,
-                        context=f"local pages for UID {eval_uid}",
-                        **{},
-                    )
-                    if local_pages is None:
-                        tplr.logger.error(
-                            f"Failed to load local pages for UID {eval_uid}. Skipping evaluation for this peer."
-                        )
-                        continue
-                    if miner_pages is not None:
-                        if local_pages != miner_pages:
-                            tplr.logger.warning(
-                                f"Pages mismatch for UID {eval_uid}: miner sent {miner_pages} vs local pages {local_pages}"
-                            )
-                        else:
-                            tplr.logger.info(
-                                f"Pages verified for UID {eval_uid}: pages match."
-                            )
-                    else:
-                        tplr.logger.info(
-                            f"Using local pages for UID {eval_uid} as miner metadata is missing."
-                        )
-                    data_start = tplr.T()
-                    # Create the evaluation loader using the locally loaded pages.
-                    loader_own = await retry_call(
-                        tplr.r2_dataset.R2DatasetLoader.create,
-                        batch_size=self.hparams.batch_size,
-                        sequence_length=self.hparams.sequence_length,
-                        pages_info=local_pages,
-                        tokenizer=self.tokenizer,
-                        attempts=3,
-                        delay=1,
-                        context=f"own loader for UID {eval_uid}",
-                        **{},
-                    )
-                    if loader_own is None:
-                        tplr.logger.error(
-                            f"Failed to create loader for own data for UID {eval_uid}. Skipping evaluation."
-                        )
-                        continue
-                    tplr.logger.info(
-                        f"{tplr.P(self.sync_window, tplr.T() - data_start)} Loaded evaluation data using pages: {[p[1] for p in local_pages]}"
-                    )
-
-                    state_dict, _ = eval_result
-                    model_own_data_eval = copy.deepcopy(self.model)
-
-                    # 9. Compute loss before applying gradient
-                    self.optimizer.zero_grad()
-                    model_own_data_eval.zero_grad()
-                    loss_before_own = 0.0
-                    n_batches = 0
-
-                    with torch.no_grad():
-                        model_own_data_eval.eval()
-                        batches_own = []
-                        for batch in loader_own:
-                            batches_own.append(batch)
-
-                        total_batches_own = len(batches_own)
-                        sample_size_own = max(
-                            1,
-                            int(total_batches_own * self.hparams.validator_sample_rate),
-                        )
-                        sampled_indices_own = random.sample(
-                            range(total_batches_own), sample_size_own
-                        )
-                        sampled_indices_own = sorted(
-                            sampled_indices_own
-                        )  # Sort for sequential access
-
-                        tplr.logger.info(
-                            f"Evaluating {sample_size_own}/{total_batches_own} batches ({self.hparams.validator_sample_rate * 100:.1f}%)"
-                        )
-
-                        for i, batch in enumerate(batches_own):
-                            if i not in sampled_indices_own:
-                                continue
-                            input_ids = torch.tensor(batch, dtype=torch.long).to(
-                                model_own_data_eval.device
-                            )
-                            labels = input_ids.clone()
-                            labels = torch.where(
-                                labels == self.tokenizer.pad_token_id, -100, labels
-                            )
-                            outputs = model_own_data_eval(
-                                input_ids=input_ids, labels=labels
-                            )
-                            loss_before_own += outputs.loss.item()
-                            n_batches += 1
-                            del input_ids, labels, outputs
-                            torch.cuda.empty_cache()
-
-                    self.loss_before_per_batch_own = (
-                        loss_before_own / n_batches if n_batches > 0 else 0
-                    )
-                    tplr.logger.debug(
-                        f"Loss before (own data): {self.loss_before_per_batch_own}"
-                    )
-
-                    # 9. Apply gradient and compute loss after
-                    try:
-                        self.optimizer.zero_grad()
-                        model_own_data_eval.zero_grad()
-
-                        # First validate all gradients before applying any
-                        for n, p in model_own_data_eval.named_parameters():
-                            idxs_key = n + "idxs"
-                            vals_key = n + "vals"
-                            idxs = state_dict.get(idxs_key, None)
-                            vals = state_dict.get(vals_key, None)
-
-                            if idxs is not None and vals is not None:
-                                # Move tensors to device
-                                idxs = idxs.to(self.config.device)
-                                vals = vals.to(self.config.device)
-
-                                # Validate indices are within bounds
-                                if self.totalks.get(n) is None:
-                                    tplr.logger.warning(
-                                        f"Missing totalk for parameter {n}, skipping peer {eval_uid}"
-                                    )
-                                    raise ValueError(
-                                        f"Invalid gradient data from peer {eval_uid}: Missing totalk for parameter {n}"
-                                    )
-
-                                # Check compressed indices are valid
-                                self.comms.check_compressed_indices(
-                                    idxs_key,
-                                    idxs,
-                                    self.totalks[n],
-                                    allowed_topk=self.hparams.topk_compression,
-                                )
-
-                                # Check for NaN or Inf values
-                                if torch.isnan(vals).any() or torch.isinf(vals).any():
-                                    tplr.logger.warning(
-                                        f"Values contain NaN or Inf for parameter {vals_key}, skipping peer {eval_uid}"
-                                    )
-                                    raise ValueError(
-                                        f"Invalid gradient data from peer {eval_uid}: NaN or Inf values in {vals_key}"
-                                    )
-
-                        # If all validations pass, apply the gradients
-                        for n, p in model_own_data_eval.named_parameters():
-                            idxs_key = n + "idxs"
-                            vals_key = n + "vals"
-                            idxs = state_dict.get(idxs_key, None)
-                            vals = state_dict.get(vals_key, None)
-
-                            if idxs is not None and vals is not None:
-                                idxs = idxs.to(self.config.device)
-                                vals = vals.to(self.config.device)
-
-                                grad = self.transformer.decode(
-                                    self.compressor.decompress(
-                                        p.to(self.config.device),
-                                        idxs,
-                                        vals,
-                                        self.xshapes[n],
-                                        self.totalks[n],
-                                    )
-                                ).to(self.config.device)
-
-                                # Final safety check on the gradient itself
-                                if torch.isnan(grad).any() or torch.isinf(grad).any():
-                                    tplr.logger.warning(
-                                        f"Decompressed gradient for {n} contains NaN/Inf, skipping peer {eval_uid}"
-                                    )
-                                    raise ValueError(
-                                        f"Invalid gradient from peer {eval_uid}: NaN or Inf in decompressed gradient for {n}"
-                                    )
-
-                                p.data.sub_(
-                                    grad.sign(), alpha=self.scheduler.get_last_lr()[0]
-                                )
-                    except Exception as e:
-                        old_score = self.final_moving_avg_scores[eval_uid].item()
-
-                        if old_score > 0:
-                            # Reset positive scores to zero explicitly
-                            self.final_moving_avg_scores[eval_uid] = 0.0
-                            self.final_score_history[eval_uid] = []
-                            tplr.logger.warning(
-                                f"Set positive score of UID {eval_uid} from {old_score:.4f} to 0.0 - invalid gradient data"
-                            )
-                        else:
-                            # Negative score is worse than zero; keep it as-is.
-                            tplr.logger.warning(
-                                f"UID {eval_uid} had negative score {old_score:.4f}; retaining due to invalid gradient data"
-                            )
-
-                        # Include in evaluated UIDs so it gets logged in metrics
-                        self.evaluated_uids.add(eval_uid)
-
-                        # Log to WandB
-                        self.wandb.log(
-                            {
-                                f"validator/slash/{eval_uid}/score_before": old_score,
-                                f"validator/slash/{eval_uid}/score_after": self.final_moving_avg_scores[
-                                    eval_uid
-                                ].item(),
-                                f"validator/slash/{eval_uid}/reason": str(e),
-                            },
-                            step=self.global_step,
-                        )
-
-                        # Log to InfluxDB metrics with primitive types
-                        self.metrics_logger.log(
-                            measurement="validator_slash",
-                            tags={
-                                "eval_uid": str(eval_uid),
-                                "window": int(self.sync_window),
-                                "global_step": int(self.global_step),
-                                "reason_code": "invalid_gradient",
-                            },
-                            fields={
-                                "score_before": float(old_score),
-                                "score_after": float(
-                                    self.final_moving_avg_scores[eval_uid].item()
-                                ),
-                                "reason": str(e)[:255],  # Truncate long error messages
-                            },
-                        )
-
-                        # Skip the rest of processing for this peer
-                        continue
-
-                    # 10. Compute loss after gradient application
-                    self.optimizer.zero_grad()
-                    model_own_data_eval.zero_grad()
-                    loss_after_own = 0.0
-                    n_batches = 0
-                    with torch.no_grad():
-                        model_own_data_eval.eval()
-                        for i, batch in enumerate(batches_own):
-                            if i not in sampled_indices_own:
-                                continue
-                            input_ids = torch.tensor(batch, dtype=torch.long).to(
-                                model_own_data_eval.device
-                            )
-                            labels = input_ids.clone()
-                            labels = torch.where(
-                                labels == self.tokenizer.pad_token_id, -100, labels
-                            )
-                            outputs = model_own_data_eval(
-                                input_ids=input_ids, labels=labels
-                            )
-                            loss_after_own += outputs.loss.item()
-                            n_batches += 1
-                            del input_ids, labels, outputs
-                            torch.cuda.empty_cache()
-
-                    # Clean up stored batches
-                    del batches_own, local_pages, loader_own, model_own_data_eval
-                    torch.cuda.empty_cache()
-
-                    self.loss_after_per_batch_own = (
-                        loss_after_own / n_batches if n_batches > 0 else 0
-                    )
-                    tplr.logger.debug(
-                        f"Loss after (own data): {self.loss_after_per_batch_own}"
-                    )
-
-                    # 11. Calculate improvements and update scores
-                    # Compute and assign the loss improvement to self
-                    self.loss_improvement_own = (
-                        self.loss_before_per_batch_own - self.loss_after_per_batch_own
-                    )
-                    tplr.logger.debug(
-                        f"Loss improvement (own data): {self.loss_improvement_own}"
-                    )
-
-                    self.relative_improvement_own = (
-                        self.loss_improvement_own / self.loss_before_per_batch_own
-                        if self.loss_before_per_batch_own > 0
-                        else 0.0
-                    )
-                    tplr.logger.debug(
-                        f"Relative improvement (own data): {self.relative_improvement_own:.4f}"
-                    )
-
-                    # 7. Load evaluation data from random page
-                    model_random_data_eval = copy.deepcopy(self.model)
-                    data_start = tplr.T()
-                    pages_random = await retry_call(
-                        tplr.r2_dataset.R2DatasetLoader.next_pages,
-                        offset=self.sync_window,
-                        n_pages=self.hparams.pages_per_window,
-                        seed=random.randint(0, 10000),
-                        attempts=3,
-                        delay=1,
-                        context="random pages",
-                        **{},
-                    )
-                    if pages_random is None:
-                        tplr.logger.error(
-                            "Failed to load random pages. Skipping evaluation."
-                        )
-                        continue
-
-                    loader_random = await retry_call(
-                        tplr.r2_dataset.R2DatasetLoader.create,
-                        batch_size=self.hparams.batch_size,
-                        sequence_length=self.hparams.sequence_length,
-                        pages_info=pages_random,
-                        tokenizer=self.tokenizer,
-                        attempts=3,
-                        delay=1,
-                        context="random loader",
-                        **{},
-                    )
-                    if loader_random is None:
-                        tplr.logger.error(
-                            "Failed to create random loader. Skipping evaluation."
-                        )
-                        continue
-                    tplr.logger.info(
-                        f"{tplr.P(self.sync_window, tplr.T() - data_start)} Loaded random evaluation data"
-                    )
-                    state_dict, _ = eval_result
-
-                    # 8. Compute initial loss
-                    self.optimizer.zero_grad()
-                    model_random_data_eval.zero_grad()
-                    loss_before_random = 0.0
-                    n_batches = 0
-
-                    with torch.no_grad():
-                        model_random_data_eval.eval()
-                        # Sample random batches from the loader
-                        batches_random = []
-                        for batch in loader_random:
-                            batches_random.append(batch)
-
-                        total_batches_random = len(batches_random)
-                        sample_size_random = max(
-                            1,
-                            int(
-                                total_batches_random
-                                * self.hparams.validator_sample_rate
-                            ),
-                        )
-                        sampled_indices_random = random.sample(
-                            range(total_batches_random), sample_size_random
-                        )
-                        sampled_indices_random = sorted(
-                            sampled_indices_random
-                        )  # Sort for sequential access
-
-                        tplr.logger.info(
-                            f"Evaluating {sample_size_random}/{total_batches_random} batches ({self.hparams.validator_sample_rate * 100:.1f}%)"
-                        )
-
-                        for idx in sampled_indices_random:
-                            batch = batches_random[idx]
-                            input_ids = torch.tensor(batch, dtype=torch.long).to(
-                                model_random_data_eval.device
-                            )
-                            labels = input_ids.clone()
-                            labels = torch.where(
-                                labels == self.tokenizer.pad_token_id, -100, labels
-                            )
-                            outputs = model_random_data_eval(
-                                input_ids=input_ids, labels=labels
-                            )
-                            loss_before_random += outputs.loss.item()
-                            n_batches += 1
-                            del input_ids, labels, outputs
-                            torch.cuda.empty_cache()
-
-                    self.loss_before_per_batch_random = (
-                        loss_before_random / n_batches if n_batches > 0 else 0
-                    )
-                    tplr.logger.debug(
-                        f"Loss before (random data): {self.loss_before_per_batch_random}"
-                    )
-                    # 9. Apply gradient and compute loss after
-                    try:
-                        self.optimizer.zero_grad()
-                        model_random_data_eval.zero_grad()
-
-                        for n, p in model_random_data_eval.named_parameters():
-                            idxs_key = n + "idxs"
-                            vals_key = n + "vals"
-                            idxs = state_dict.get(idxs_key, None)
-                            vals = state_dict.get(vals_key, None)
-
-                            if idxs is not None and vals is not None:
-                                idxs = idxs.to(self.config.device)
-                                vals = vals.to(self.config.device)
-
-                                grad = self.transformer.decode(
-                                    self.compressor.decompress(
-                                        p.to(self.config.device),
-                                        idxs,
-                                        vals,
-                                        self.xshapes[n],
-                                        self.totalks[n],
-                                    )
-                                ).to(self.config.device)
-
-                                p.data.sub_(
-                                    grad.sign(), alpha=self.scheduler.get_last_lr()[0]
-                                )
-                    except Exception as e:
-                        tplr.logger.error(
-                            f"Failed to apply gradient for UID {eval_uid}: {str(e)}"
-                        )
-                        continue
-
-                    # 10. Compute loss after gradient application for random data
-                    self.optimizer.zero_grad()
-                    model_random_data_eval.zero_grad()
-                    loss_after_random = 0.0
-                    n_batches = 0
-                    with torch.no_grad():
-                        model_random_data_eval.eval()
-                        for i, batch in enumerate(batches_random):
-                            if i not in sampled_indices_random:
-                                continue
-                            input_ids = torch.tensor(batch, dtype=torch.long).to(
-                                model_random_data_eval.device
-                            )
-                            labels = input_ids.clone()
-                            labels = torch.where(
-                                labels == self.tokenizer.pad_token_id, -100, labels
-                            )
-                            outputs = model_random_data_eval(
-                                input_ids=input_ids, labels=labels
-                            )
-                            loss_after_random += outputs.loss.item()
-                            n_batches += 1
-                            del input_ids, labels, outputs
-                            torch.cuda.empty_cache()
-
-                    # Clean up stored batches, loader & pages
-                    del (
-                        batches_random,
-                        pages_random,
-                        loader_random,
-                        model_random_data_eval,
-                    )
-                    torch.cuda.empty_cache()
-
-                    self.loss_after_per_batch_random = (
-                        loss_after_random / n_batches if n_batches > 0 else 0
-                    )
-                    tplr.logger.info(
-                        f"Loss after (random data): {self.loss_after_per_batch_random}"
-                    )
-
-                    # 11. Calculate improvements and update scores
-                    # Compute and assign the loss improvement to self
-                    self.loss_improvement_random = (
-                        self.loss_before_per_batch_random
-                        - self.loss_after_per_batch_random
-                    )
->>>>>>> ff7b29b1
                     tplr.logger.info(
                         f"Evaluating batch {i // peers_per_round + 1}: {current_batch}"
                     )
@@ -1323,35 +699,8 @@
                         self.eval_metrics_collection["own_after"].append(
                             float(self.loss_after_per_batch_own)
                         )
-<<<<<<< HEAD
                         self.eval_metrics_collection["random_before"].append(
                             float(self.loss_before_per_batch_random)
-=======
-
-                    tplr.logger.info(
-                        f"{tplr.P(self.sync_window, tplr.T() - eval_start)} Completed evaluation"
-                    )
-
-                else:
-                    tplr.logger.info(
-                        f"No gradient received from UID {eval_uid}. Slashing moving average score by {self.missing_gradient_slash_rate:.2%}."
-                    )
-                    old_score = self.final_moving_avg_scores[eval_uid].item()
-
-                    if self.final_moving_avg_scores[eval_uid] > 0:
-                        self.final_moving_avg_scores[eval_uid] *= (
-                            self.missing_gradient_slash_rate
-                        )
-                        self.final_score_history[eval_uid] = [
-                            final_score * self.missing_gradient_slash_rate
-                            if final_score > 0
-                            else final_score
-                            for final_score in self.final_score_history[eval_uid]
-                        ]
-                        new_score = self.final_moving_avg_scores[eval_uid].item()
-                        tplr.logger.info(
-                            f"Reduced moving average score of UID {eval_uid} from {old_score:.4f} to {new_score:.4f} due to missing gradient."
->>>>>>> ff7b29b1
                         )
                         self.eval_metrics_collection["random_after"].append(
                             float(self.loss_after_per_batch_random)
@@ -1632,8 +981,6 @@
                 f"{tplr.P(self.sync_window, tplr.T() - window_start)} Completed window iteration"
             )
 
-<<<<<<< HEAD
-=======
             # 16. Log evaluation metrics once all evaluations are done
             evaluation_metrics = {
                 "validator/loss/own/before": self.loss_before_per_batch_own,
@@ -1728,7 +1075,6 @@
                 )
 
             # 18. Increment global step
->>>>>>> ff7b29b1
             self.global_step += 1
 
     # Listens for new blocks and sets self.current_block and self.current_window
