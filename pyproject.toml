[build-system]
requires = ["setuptools", "wheel"]
build-backend = "setuptools.build_meta"

[project]
name = "tplr"
version = "0.1.0"
description = "Incentivised Internet-Wide Training"
readme = "README.md"
requires-python = ">=3.11"
dependencies = [
<<<<<<< HEAD
    "bittensor==9.1.0",
=======
    "bittensor==9.0.3",
>>>>>>> 9811bbc8
    "bt-decode",
    "torch",
    "boto3",
    "einops",
    "aiofiles",
    "aiofiles==24.1.0",
    "aioboto3==13.2.0",
    "transformers",
    "pip",
    "wandb",
    "python-dotenv",
    "zstandard",
    "s3fs",
    "pyarrow",
    "scipy",
<<<<<<< HEAD
    "rich"

=======
    "rich>=13.0.0"
>>>>>>> 9811bbc8
]

[project.optional-dependencies]
dev = [
    "pytest>=7.0.0",
    "pytest-asyncio>=0.23.0",
    "pytest-cov>=4.1.0",
    "pytest-asyncio",
    "ipykernel",
    "ipython",
    "pandas",
    "matplotlib",
    "seaborn",
    "ruff",
    "pytest-xdist",
    "bittensor==9.1.0"

]

[tool.pytest.ini_options]
testpaths = ["tests"]
python_files = "test_*.py"
addopts = "-v -s --capture=no --log-cli-level=INFO"
asyncio_mode = "auto"
markers = [
    "asyncio: mark test as async",
]
filterwarnings = [
    "ignore::DeprecationWarning",
    "ignore::PendingDeprecationWarning",
    "ignore::FutureWarning",
    "ignore::pytest_asyncio.plugin.PytestDeprecationWarning",
    # Keep other warnings
    "default::RuntimeWarning",
    "default::UserWarning",
]

[tool.uv]
prerelease = "allow"

[tool.ruff]
# Exclude directories that often trigger permission issues
exclude = [
    ".git",
    "venv",
    ".venv",
    "node_modules",
    "build",
    "dist",
    "__pycache__",
    "downloads",
    "eggs",
    ".eggs",
    "influxdb_data"
]<|MERGE_RESOLUTION|>--- conflicted
+++ resolved
@@ -9,11 +9,7 @@
 readme = "README.md"
 requires-python = ">=3.11"
 dependencies = [
-<<<<<<< HEAD
     "bittensor==9.1.0",
-=======
-    "bittensor==9.0.3",
->>>>>>> 9811bbc8
     "bt-decode",
     "torch",
     "boto3",
@@ -29,12 +25,7 @@
     "s3fs",
     "pyarrow",
     "scipy",
-<<<<<<< HEAD
-    "rich"
-
-=======
     "rich>=13.0.0"
->>>>>>> 9811bbc8
 ]
 
 [project.optional-dependencies]
