--- conflicted
+++ resolved
@@ -44,11 +44,7 @@
     "seaborn",
     "ruff",
     "pytest-xdist",
-<<<<<<< HEAD
-    "bittensor==9.1.0"
-=======
     "bittensor-cli"
->>>>>>> ff7b29b1
 
 ]
 
