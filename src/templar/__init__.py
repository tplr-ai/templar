--- conflicted
+++ resolved
@@ -20,13 +20,8 @@
 # mypy: ignore-errors
 # type: ignore
 
-<<<<<<< HEAD
 __version__ = "0.1.27"
-version_key = 2000
-=======
-__version__ = "0.1.18"
 version_key = 3000
->>>>>>> b96b73cb
 
 # Import package.
 from .autoupdate import *
