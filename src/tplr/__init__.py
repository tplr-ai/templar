--- conflicted
+++ resolved
@@ -20,11 +20,7 @@
 # mypy: ignore-errors
 # type: ignore
 
-<<<<<<< HEAD
-__version__ = "0.2.79"
-=======
 __version__ = "0.2.81"
->>>>>>> f5a5e402
 
 # Import package.
 from .chain import *
