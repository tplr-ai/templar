--- conflicted
+++ resolved
@@ -88,52 +88,8 @@
             os.makedirs(self.save_location, exist_ok=True)
         self.key_prefix = key_prefix
 
-<<<<<<< HEAD
         # Initialize current window tracking
         self._current_window = 0
-=======
-        ## a single aiobotocore session and a dictionary of clients
-        self.session = get_session()
-        self._s3_clients: dict[
-            tuple[str, str, str], AioBaseClient
-        ] = {}  # (acc_key, sec_key, account_id) -> s3_client
-
-        self.lock = asyncio.Lock()
-        self.active_peers = set()  # Set to store active peers
-        self.active_check_interval = (
-            self.hparams.active_check_interval
-        )  # Interval in seconds
-        self.recent_windows = (
-            self.hparams.recent_windows
-        )  # Number of recent windows to check
-
-        self.client_semaphore = asyncio.Semaphore(CPU_MAX_CONNECTIONS)
-        self.gather_semaphore = asyncio.Semaphore(15)
-
-    async def _get_s3_client(self, bucket: Bucket):
-        """
-        Returns a persistent s3_client for the given bucket credentials.
-        We create it if we haven't already, else reuse the existing client.
-        """
-        key = (bucket.access_key_id, bucket.secret_access_key, bucket.account_id)
-        if key in self._s3_clients:
-            return self._s3_clients[key]
-
-        # Create the base URL
-        endpoint_url = self.get_base_url(bucket.account_id)
-
-        # Create the client (equivalent to `async with`, but we store the client persistently)
-        new_client = self.session.create_client(
-            "s3",
-            endpoint_url=endpoint_url,
-            region_name=CF_REGION_NAME,
-            config=client_config,
-            aws_access_key_id=bucket.access_key_id,
-            aws_secret_access_key=bucket.secret_access_key,
-        )
-        # We must manually do an async enter
-        new_client = await new_client.__aenter__()
->>>>>>> 499e880a
 
         # Initialize all managers
         self._initialize_managers()
@@ -231,275 +187,11 @@
             tplr.logger.error(f"Error creating bucket: {e}")
             raise
 
-<<<<<<< HEAD
     def start_background_tasks(self):
         """Start background tasks and thread pool"""
         self.loop = asyncio.get_running_loop()
         self.executor = concurrent.futures.ThreadPoolExecutor(max_workers=CPU_COUNT)
         self.loop.set_default_executor(self.executor)
-=======
-    def get_base_url(self, account_id):
-        """Constructs the base URL for the R2 storage endpoint."""
-        return f"https://{account_id}.r2.cloudflarestorage.com"
-
-    def delete_local_directory(self, path: str):
-        """Safely remove a local directory and all its contents."""
-        if not os.path.exists(path):
-            return
-        for root, dirs, files in os.walk(path, topdown=False):
-            for name in files:
-                os.remove(os.path.join(root, name))
-            for name in dirs:
-                os.rmdir(os.path.join(root, name))
-        os.rmdir(path)
-
-    # Convert all the existing functions to methods
-    async def cleanup_local_data(
-        self, uid: str, current_window: int, stale_retention: int
-    ):
-        """Clean up stale local data for a given uid."""
-        user_dir = os.path.join(LOCAL_TMP_DIR, str(uid))
-        if not os.path.exists(user_dir):
-            return
-
-        min_allowed_window = current_window - stale_retention
-        for wdir in os.listdir(user_dir):
-            if wdir.isdigit():
-                w = int(wdir)
-                if w < min_allowed_window:
-                    old_path = os.path.join(user_dir, wdir)
-                    tplr.logger.debug(f"Removing stale local directory: {old_path}")
-                    try:
-                        self.delete_local_directory(old_path)
-                    except Exception as e:
-                        tplr.logger.debug(
-                            f"Error removing stale directory {old_path}: {e}"
-                        )
-
-    async def cleanup_s3_data(
-        self, uid: str, current_window: int, stale_retention: int
-    ):
-        """Clean up stale S3 data for a given uid."""
-        try:
-            min_allowed_window = current_window - stale_retention
-
-            # Regex pattern to match filenames of the form:
-            # gradient-<window>-<uid>-v<version>.pt
-            pattern = re.compile(rf"^gradient-(\d+)-{uid}-v{tplr.__version__}.pt$")
-
-            prefix = "gradient"
-
-            # so we get the same credentials as `self.bucket`
-            s3_client = await self._get_s3_client(self.bucket)
-
-            continuation_token = None
-            while True:
-                list_args = {
-                    "Bucket": self.bucket.name,
-                    "Prefix": prefix,
-                    "MaxKeys": 1000,
-                }
-                if continuation_token:
-                    list_args["ContinuationToken"] = continuation_token
-
-                response = await s3_client.list_objects_v2(**list_args)
-                contents = response.get("Contents", [])
-
-                # Identify stale objects to delete
-                stale_objects = []
-                for obj in contents:
-                    key = obj["Key"]
-
-                    # Attempt to match our known filename pattern
-                    match = pattern.match(key)
-                    if match is None:
-                        continue
-
-                    try:
-                        file_window = int(match.group(1))
-                    except ValueError:
-                        continue
-
-                    if file_window < min_allowed_window:
-                        stale_objects.append({"Key": key})
-
-                # Batch delete stale objects
-                if len(stale_objects) > 0:
-                    tplr.logger.debug(
-                        f"Removing stale S3 objects for {uid}: {stale_objects}"
-                    )
-                    await s3_client.delete_objects(
-                        Bucket=self.bucket.name,
-                        Delete={"Objects": stale_objects},
-                    )
-
-                if response.get("IsTruncated"):
-                    continuation_token = response.get("NextContinuationToken")
-                else:
-                    break
-        except (ConnectionClosedError, ClientError):
-            await self._purge_s3_client(self.bucket)
-
-    async def s3_put_object(
-        self,
-        key: str,
-        file_path: Optional[str] = None,
-    ):
-        """
-        Puts an object into S3 storage, handling different file types appropriately.
-
-        Args:
-            key (str): The key/path to store the data under
-            file_path (str, optional): The local file path to upload
-            bucket (Bucket, optional): The bucket to use. Defaults to self.bucket
-        """
-        try:
-            bucket = self.bucket
-            s3_client = await self._get_s3_client(bucket)
-
-            # Handle JSON files
-            if key.endswith(".json") or "start_window" in key:
-                if file_path:
-                    async with aiofiles.open(file_path, "r") as f:
-                        data = await f.read()
-                        data_bytes = data.encode("utf-8")
-                else:
-                    raise ValueError(f"file_path required for JSON file: {key}")
-
-                await s3_client.put_object(Bucket=bucket.name, Key=key, Body=data_bytes)
-                return
-
-            # Otherwise, likely PyTorch files
-            file_size = os.path.getsize(file_path)
-            multipart_threshold = 100 * 1024 * 1024  # 100MB
-
-            if file_size <= multipart_threshold:
-                # Simple upload for small files
-                async with aiofiles.open(file_path, "rb") as f:
-                    data = await f.read()
-                    await s3_client.put_object(Bucket=bucket.name, Key=key, Body=data)
-            else:
-                # Multipart upload for large files
-                await self.upload_large_file(file_path, key, s3_client)
-
-        except (ConnectionClosedError, ClientError):
-            await self._purge_s3_client(bucket)
-        except Exception as e:
-            tplr.logger.error(f"Error uploading {key} to S3: {e}")
-            raise
-
-    async def s3_get_object(
-        self,
-        key: str,
-        bucket: Bucket = None,
-        timeout: int = 15,
-        time_min: datetime = None,
-        time_max: datetime = None,
-    ):
-        """Download object from S3 using asynchronous streaming."""
-        import uuid
-
-        temp_file_path = os.path.join(
-            self.temp_dir, f"temp_{key}_{uuid.uuid4().hex}.pt"
-        )
-
-        s3_client = await self._get_s3_client(bucket)
-        try:
-            # Normalize timezone info
-            if time_min is not None and not time_min.tzinfo:
-                time_min = time_min.replace(tzinfo=timezone.utc)
-            if time_max is not None and not time_max.tzinfo:
-                time_max = time_max.replace(tzinfo=timezone.utc)
-
-            # HEAD the object
-            try:
-                response = await asyncio.wait_for(
-                    s3_client.head_object(Bucket=bucket.name, Key=key),
-                    timeout=timeout,
-                )
-                last_modified = response.get("LastModified")
-                if last_modified is None:
-                    tplr.logger.info(f"Object does not exist: {key}")
-                    return None
-
-                if time_min is not None and last_modified < time_min:
-                    time_diff = (time_min - last_modified).total_seconds()
-                    tplr.logger.info(
-                        f"Object {key} was uploaded {time_diff:.2f}s before time_min."
-                    )
-                    return {"__status": "TOO_EARLY"}
-
-                if time_max is not None and last_modified > time_max:
-                    time_diff = (last_modified - time_max).total_seconds()
-                    tplr.logger.info(
-                        f"Object {key} was uploaded {time_diff:.2f}s after time_max."
-                    )
-                    return {"__status": "TOO_LATE"}
-
-            except asyncio.TimeoutError:
-                tplr.logger.debug(f"Timeout checking for {key}")
-                return None
-            except (ConnectionClosedError, ClientError) as e:
-                await self._purge_s3_client(bucket)
-                if "404" in str(e):
-                    tplr.logger.debug(f"Object {key} not found in bucket {bucket.name}")
-                    return None
-
-            file_size = response["ContentLength"]  # type: ignore
-
-            # Download the object
-            if file_size <= 5 * 1024 * 1024 * 1024:  # 5GB
-                response = await asyncio.wait_for(
-                    s3_client.get_object(Bucket=bucket.name, Key=key),
-                    timeout=timeout,
-                )
-                async with aiofiles.open(temp_file_path, "wb") as f:
-                    async with response["Body"] as stream:
-                        data = await asyncio.wait_for(stream.read(), timeout=timeout)
-                        await f.write(data)
-            else:
-                success = await self.download_large_file(
-                    s3_client=s3_client,
-                    bucket=bucket,
-                    key=key,
-                    file_size=file_size,
-                    temp_file_path=temp_file_path,
-                )
-                if not success:
-                    return None
-
-            # Now load the data
-            if key.endswith(".json") or "start_window" in key:
-                async with aiofiles.open(temp_file_path, "r") as f:
-                    data = await f.read()
-                    loaded_data = json.loads(data)
-            else:
-                loaded_data = torch.load(
-                    temp_file_path,
-                    map_location=self.config.device,
-                    weights_only=False,
-                )
-
-            return loaded_data
-
-        except asyncio.TimeoutError:
-            tplr.logger.debug(f"Timeout downloading {key}")
-            return None
-        except Exception as e:
-            tplr.logger.error(f"Error in s3_get_object for {key}: {e}")
-            return None
-        finally:
-            if os.path.exists(temp_file_path):
-                os.remove(temp_file_path)
-
-    #  Large File Operations
-
-    async def upload_large_file(self, file_path: str, key: str, s3_client):
-        """Uploads a large file to S3 using asynchronous multipart upload with 5MB chunks."""
-        upload_id = None
-        MAX_RETRIES = 3
-        PART_SIZE = 5 * 1024 * 1024  # 5MB
->>>>>>> 499e880a
 
         # Start peer tracking
         asyncio.create_task(self.peer_manager.start_peer_tracking())
@@ -685,158 +377,12 @@
         device: str,
         totalks: dict,
         local: bool = True,
-<<<<<<< HEAD
         time_min: datetime | None = None,
         time_max: datetime | None = None,
         show_progress: bool = False,
     ) -> SimpleNamespace | None:
         """Gather operation - delegate to aggregation manager"""
         if my_uid is None:
-=======
-        stale_retention: int = 10,
-        time_min: datetime = None,
-        time_max: datetime = None,
-    ) -> Optional[SimpleNamespace]:
-        """Gather operation with individual gradient normalization and connection management."""
-        start_time = time.time()
-        metrics = {"upload_bytes": 0, "download_bytes": 0, "successes": []}
-
-        tplr.logger.debug(
-            f"Starting gather for window {window} with time window: {time_min} to {time_max}"
-        )
-        tplr.logger.debug(
-            f"Gather operation - my_uid: {my_uid}, window: {window}, key: {key}, timeout: {timeout}"
-        )
-        tplr.logger.debug(f"Target UIDs for gathering: {uids}")
-
-        aggregated_state_dict = {}
-        valid_uids = []
-        skipped_uids = []  # Retain UIDs that are skipped.
-        global_steps = []
-
-        async with self.gather_semaphore:
-            batch_tasks = [
-                self.get_with_retry(
-                    uid=uid,
-                    window=window,
-                    key=key,
-                    timeout=timeout,
-                    local=local,
-                    stale_retention=stale_retention,
-                    time_min=time_min,
-                    time_max=time_max,
-                )
-                for uid in uids
-            ]
-
-            try:
-                download_start = tplr.T()
-                batch_responses = await asyncio.gather(
-                    *batch_tasks, return_exceptions=True
-                )
-                tplr.logger.info(
-                    f"{tplr.P(window, tplr.T() - download_start)} Downloaded peer gradients <--"
-                )
-                process_start = tplr.T()
-                for uid, response in zip(uids, batch_responses):
-                    if isinstance(response, Exception):
-                        tplr.logger.debug(f"Error from UID {uid}: {str(response)}")
-                        skipped_uids.append(uid)
-                        continue
-                    if response is None:
-                        tplr.logger.info(f"Skipped UID {uid} - gradient not found.")
-                        skipped_uids.append(uid)
-                        continue
-
-                    try:
-                        state_dict_resp, global_step_resp = response
-                        tplr.logger.debug(
-                            f"Received state dict and global step {global_step_resp} from UID {uid}"
-                        )
-                    except (TypeError, ValueError) as e:
-                        tplr.logger.debug(f"Invalid response from UID {uid}: {e}")
-                        skipped_uids.append(uid)
-                        continue
-
-                    if state_dict_resp is None:
-                        tplr.logger.debug(f"Empty state dict from UID {uid}")
-                        skipped_uids.append(uid)
-                        continue
-
-                    # ---------- Begin Compressed Indices and Values Check ----------
-                    valid_response = True
-                    for param_name, tensor in state_dict_resp.items():
-                        if param_name.endswith("idxs"):
-                            base_name = param_name[:-4]
-                            totalk = totalks.get(base_name)
-                            if totalk is None:
-                                tplr.logger.warning(
-                                    f"Missing totalk for parameter {base_name} from UID {uid}, skipping UID."
-                                )
-                                valid_response = False
-                                break
-                            try:
-                                self.check_compressed_indices(
-                                    param_name,
-                                    tensor.to(device),
-                                    totalk,
-                                    allowed_topk=self.hparams.topk_compression,
-                                )
-                            except Exception as e:
-                                tplr.logger.warning(
-                                    f"Compressed indices check failed for parameter {param_name} from UID {uid}: {e}"
-                                )
-                                valid_response = False
-                                break
-                        # Check if values are valid (not NaN, not Inf)
-                        elif param_name.endswith("vals"):
-                            tensor_to_check = tensor.to(device)
-                            if (
-                                torch.isnan(tensor_to_check).any()
-                                or torch.isinf(tensor_to_check).any()
-                            ):
-                                tplr.logger.warning(
-                                    f"NaN/Inf in {param_name} from UID {uid}, skipping"
-                                )
-                                valid_response = False
-                                break
-
-                    # If any check failed, skip this UID entirely
-                    if not valid_response:
-                        tplr.logger.info(
-                            f"Skipping UID {uid} due to validation failures"
-                        )
-                        skipped_uids.append(uid)
-                        continue
-                    # ---------- End Compressed Indices and Values Check ----------
-
-                    # Process tensors (with normalization on 'vals' keys).
-                    for param_name, tensor in state_dict_resp.items():
-                        if isinstance(tensor, torch.Tensor):
-                            aggregated_state_dict.setdefault(param_name, []).append(
-                                tensor.to(device)
-                            )
-                            metrics["download_bytes"] += (
-                                tensor.element_size() * tensor.nelement()
-                            )
-                        elif param_name.endswith("quant_params"):
-                            aggregated_state_dict.setdefault(param_name, []).append(
-                                tensor
-                            )
-
-                    valid_uids.append(uid)
-                    global_steps.append(global_step_resp)
-
-                tplr.logger.info(
-                    f"{tplr.P(window, tplr.T() - process_start)} Processed peer gradients <--"
-                )
-
-            except Exception as e:
-                tplr.logger.error(f"Error processing uid batch: {str(e)}")
-
-        if not valid_uids:
-            tplr.logger.info("No valid gradients received from any UID")
->>>>>>> 499e880a
             return None
         return await self.aggregation_manager.gather_gradients(
             my_uid=my_uid,
@@ -892,7 +438,6 @@
         """Check if miner is active - delegate to peer manager"""
         return await self.peer_manager.is_peer_active(uid, recent_windows)
 
-<<<<<<< HEAD
     def weighted_random_sample_no_replacement(
         self, candidates: List[int], weights: List[int], k: int
     ) -> List[int]:
@@ -905,9 +450,6 @@
     async def post_start_window(self, start_window: int) -> None:
         """Post start window - delegate to metadata manager"""
         await self.metadata_manager.post_start_window(start_window)
-=======
-            return True, checkpoint_sync_window, optimizer, scheduler
->>>>>>> 499e880a
 
     async def get_start_window(self, retries: int = -1) -> int | None:
         """Get start window - delegate to metadata manager"""
@@ -975,7 +517,6 @@
         totalk: int,
         allowed_topk: int | None = None,
     ) -> None:
-<<<<<<< HEAD
         """Check compressed indices - delegate to gradient manager"""
         self.gradient_manager.check_compressed_indices(
             param_name,
@@ -983,135 +524,6 @@
             totalk,
             allowed_topk if allowed_topk is not None else totalk,
         )
-=======
-        allowed_topk = (
-            min(self.hparams.topk_compression, totalk)
-            if allowed_topk is None
-            else min(allowed_topk, totalk)
-        )
-
-        def _bounds_check(t: torch.Tensor):
-            """fast min/max bounds check"""
-            if t.numel() == 0:
-                raise ValueError(f"[{param_name}] empty index list")
-            if t.min().item() < 0 or t.max().item() >= totalk:
-                bad = t[(t < 0) | (t >= totalk)][0].item()
-                raise ValueError(
-                    f"[{param_name}] Index {bad} out of bounds (totalk = {totalk})"
-                )
-
-        if isinstance(idxs, (int, float)) or (torch.is_tensor(idxs) and idxs.ndim == 0):
-            idx_int = int(idxs)
-            if not (0 <= idx_int < totalk):
-                raise ValueError(
-                    f"[{param_name}] Index {idx_int} out of bounds (totalk = {totalk})"
-                )
-            return  # single scalar is always length-independent
-
-        if (
-            isinstance(idxs, (list, tuple))
-            and idxs
-            and isinstance(idxs[0], (list, tuple))
-        ):
-            for sub in idxs:
-                if len(sub) != allowed_topk:
-                    raise ValueError(
-                        f"[{param_name}] Invalid number of indices: "
-                        f"got {len(sub)} but expected {allowed_topk}"
-                    )
-                # vectorised bounds check on each sub-tensor
-                t = torch.as_tensor(sub, dtype=torch.long)
-                _bounds_check(t)
-            return
-
-        try:
-            t = (
-                idxs
-                if torch.is_tensor(idxs)
-                else torch.as_tensor(idxs, dtype=torch.long)
-            )
-        except Exception as e:
-            raise ValueError(f"[{param_name}] Failed to convert indices to tensor: {e}")
-
-        if t.ndim == 1:  # flat
-            if t.numel() != allowed_topk:
-                raise ValueError(
-                    f"[{param_name}] Invalid number of indices: "
-                    f"{t.numel()} but expected {allowed_topk}"
-                )
-            _bounds_check(t)
-            return
-
-        # n-D compressed: last dim must be allowed_topk
-        if t.size(-1) != allowed_topk:
-            raise ValueError(
-                f"[{param_name}] Last dimension size invalid: "
-                f"{t.size(-1)} but expected {allowed_topk}"
-            )
-        _bounds_check(t)
-
-    async def s3_get_object_size(self, bucket: Bucket, key: str) -> Optional[int]:
-        """Get the size of an S3 object without downloading it using HEAD request."""
-        try:
-            s3_client = await self._get_s3_client(bucket)
-
-            response = await s3_client.head_object(Bucket=bucket.name, Key=key)
-            file_size = response["ContentLength"]
-
-            tplr.logger.debug(f"Object {key} size: {file_size} bytes")
-            return file_size
-
-        except (ConnectionClosedError, ClientError) as e:
-            await self._purge_s3_client(bucket)
-            if "404" in str(e):
-                tplr.logger.debug(f"Object {key} not found in bucket {bucket.name}")
-                return None
-            tplr.logger.error(f"Error getting object size for {key}: {e}")
-            return None
-        except Exception as e:
-            tplr.logger.error(f"Error getting object size for {key}: {e}")
-            return None
-
-    async def s3_get_object_range(
-        self, bucket: Bucket, key: str, start: int, end: int, timeout: int = 30
-    ) -> Optional[bytes]:
-        """Download a specific byte range from S3 object."""
-        try:
-            s3_client = await self._get_s3_client(bucket)
-
-            response = await asyncio.wait_for(
-                s3_client.get_object(
-                    Bucket=bucket.name, Key=key, Range=f"bytes={start}-{end}"
-                ),
-                timeout=timeout,
-            )
-
-            # Read the chunk data
-            async with response["Body"] as stream:
-                chunk_data = await asyncio.wait_for(stream.read(), timeout=timeout)
-
-            # Verify chunk size
-            expected_size = end - start + 1
-            if len(chunk_data) != expected_size:
-                raise Exception(
-                    f"Chunk size mismatch: got {len(chunk_data)}, expected {expected_size}"
-                )
-
-            return chunk_data
-
-        except asyncio.TimeoutError:
-            tplr.logger.error(f"Timeout downloading range {start}-{end} for {key}")
-            return None
-        except (ConnectionClosedError, ClientError) as e:
-            await self._purge_s3_client(bucket)
-            tplr.logger.error(
-                f"Client error downloading range {start}-{end} for {key}: {e}"
-            )
-            return None
-        except Exception as e:
-            tplr.logger.error(f"Error downloading range {start}-{end} for {key}: {e}")
-            return None
->>>>>>> 499e880a
 
     # Helper methods for cleanup
     async def _cleanup_s3_data(
