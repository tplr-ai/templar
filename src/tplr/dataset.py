# The MIT License (MIT)
# © 2025 tplr.ai

# Permission is hereby granted, free of charge, to any person obtaining a copy of this software and associated
# documentation files (the "Software"), to deal in the Software without restriction, including without limitation
# the rights to use, copy, modify, merge, publish, distribute, sublicense, and/or sell copies of the Software,
# and to permit persons to whom the Software is furnished to do so, subject to the following conditions:

# The above copyright notice and this permission notice shall be included in all copies or substantial portions of
# the Software.

# THE SOFTWARE IS PROVIDED "AS IS", WITHOUT WARRANTY OF ANY KIND, EXPRESS OR IMPLIED, INCLUDING BUT NOT LIMITED TO
# THE WARRANTIES OF MERCHANTABILITY, FITNESS FOR A PARTICULAR PURPOSE AND NONINFRINGEMENT. IN NO EVENT SHALL
# THE AUTHORS OR COPYRIGHT HOLDERS BE LIABLE FOR ANY CLAIM, DAMAGES OR OTHER LIABILITY, WHETHER IN AN ACTION
# OF CONTRACT, TORT OR OTHERWISE, ARISING FROM, OUT OF OR IN CONNECTION WITH THE SOFTWARE OR THE USE OR OTHER
# DEALINGS IN THE SOFTWARE.
<<<<<<< HEAD
# fmt: off
#type: ignore
=======

# type: ignore
>>>>>>> 41472ccc

# Global imports
import random
import typing
import asyncio
import aiohttp
import numpy as np
from transformers import AutoTokenizer
from torch.utils.data import IterableDataset


class SubsetLoader(IterableDataset):
    """
    Base class for data-specific subset loader classes.

    # TODO: Make this class abstract
    """

    def __init__(
        self,
        batch_size=None,
        sequence_length=None,
        num_pages=None,
        tokenizer: AutoTokenizer = None,
        pack_samples: bool = False,
    ):
        self.batch_size = batch_size
        self.sequence_length = sequence_length
        self.num_pages = num_pages
        self.tokenizer = tokenizer
        self.pack_samples = pack_samples

        self.num_rows_per_page = 100

        # Buffer to hold pages loaded from the api
        self.buffer = []

        # Buffer to hold pages already loaded into a batch
        self.used_buffer = []

        # Buffer to hold padded pages
        self.padded_buffer = []

        self.lock = asyncio.Lock()  # For thread-safe operations

    async def fetch_data_for_pages(self, pages):
        """
        Set the pages to be used to fill the buffer. Then fetch the page data
        to the buffer.
        """

        self.pages = pages

        # Empty the buffer if it is not.
        self.buffer = []

        async with aiohttp.ClientSession() as session:
            tasks = [self._fetch_data_for_page(page, session) for page in self.pages]
            await asyncio.gather(*tasks)

    async def _fetch_data_for_page(self, page, session):
        retry_limit = 10
        attempt = 0
        while attempt < retry_limit:
            config_name, page_number, split = page

            # Create the request parameters
            params = dict(
                dataset=self.name,
                config=config_name,
                split=split,
                offset=page_number,
                limit=self.num_rows_per_page,
            )

            try:
                async with session.get(self.rows_base_url, params=params) as response:
                    response.raise_for_status()
                    data = await response.json()

                    # Prepare the data to append
                    buffer_to_append = []
                    for row in data["rows"]:
                        content = row["row"]["text"]
                        input_ids = self.tokenizer(content, truncation=True)[
                            "input_ids"
                        ]
                        buffer_to_append.extend(input_ids)
                        buffer_to_append.append(self.tokenizer.eos_token_id)

                    async with self.lock:
                        self.buffer.extend(buffer_to_append)
                        self.pages.append((config_name, page_number, split))
                    break  # Success, exit retry loop

            except aiohttp.ClientResponseError:
                attempt += 1
                if attempt < retry_limit:
                    await asyncio.sleep(5)
                else:
                    raise

    def _get_pad_size(self, input_ids):
        """
        Get the number of tokens to be padded to the sample to match
        the max allowed sequence length.
        If sample packing is activated, then return 1
        """

        if self.pack_samples:
            return 1

        sample_size = len(input_ids)

        remainder = sample_size % self.sequence_length
        pad_size = self.sequence_length - remainder

        # Apply modulo again to guarantee a pad size of 0 if remainder is 0
        pad_size = pad_size % self.sequence_length

        return pad_size

    def _refill_padded_buffer(self):
        """
        This methods pulls one page from `self.buffer`, pads it and pushs
        it to the `self.padded_buffer`.
        """

        while self.buffer and len(self.padded_buffer) < self.sequence_length:
            input_ids = []

            # search for EOS token index and cut the buffer at it.
            EOS_index = self.buffer.index(self.tokenizer.eos_token_id)
            input_ids = self.buffer[: EOS_index + 1]
            self.buffer = self.buffer[EOS_index + 1 :]

            self.used_buffer += input_ids

            # Add to padded buffer without the EOS token.
            self.padded_buffer += input_ids[:-1]

            # Pad
            self.padded_buffer += [self.tokenizer.eos_token_id] * self._get_pad_size(
                input_ids=input_ids[:-1]
            )

    def __iter__(self):
        self.buffer = self.used_buffer + self.buffer
        self.padded_buffer = []

        # Pad and prepare one page for batching
        self._refill_padded_buffer()

        return self

    def __next__(self):
        batch = []

        while len(self.padded_buffer) >= self.sequence_length:
            batch.append(self.padded_buffer[: self.sequence_length])
            self.padded_buffer = self.padded_buffer[self.sequence_length :]
            self._refill_padded_buffer()

            if len(batch) == self.batch_size:
                return np.stack(batch)

        raise StopIteration


class DatasetLoader(SubsetLoader):
    name: str = "HuggingFaceFW/fineweb-edu-score-2"
    rows_base_url: str = "https://datasets-server.huggingface.co/rows"
    size_base_url: str = "https://datasets-server.huggingface.co/size"

    retry_limit: int = 10  # Number of retries
    retry_delay: int = 5  # Seconds to wait between retries
    num_rows_per_page: int = 100

    @staticmethod
    async def next_pages(
        offset: int, n_pages: int, seed: str, num_rows_per_page: int = 100
    ):
        configs_data = await DatasetLoader.fetch_dataset_configs()
        rng = np.random.default_rng(
            hash(seed) & 0xFFFFFFFF
        )  # Create a generator with a seed
        rng.bit_generator.advance(offset)  # Efficiently skip ahead `n` steps
        result = []
        for _ in range(n_pages):
            config = rng.choice(list(configs_data.keys()))
            choice = rng.integers(
                0, configs_data[config]["num_rows"] - 1 - num_rows_per_page
            )
            result.append((str(config), int(choice), configs_data[config]["split"]))
        return result

    def __init__(
        self,
        batch_size=None,
        sequence_length=None,
        num_pages=None,
        pages_info=None,
        tokenizer: AutoTokenizer = None,
        pack_samples: bool = False,
    ):
        super().__init__(
            batch_size, sequence_length, num_pages, tokenizer, pack_samples
        )

        # Initialize properties
        self.configs_data = None
        self.pages = []
        self.buffer = []
        self.lock = asyncio.Lock()  # For thread-safe operations

    @classmethod
    async def create(
        cls,
        batch_size=None,
        sequence_length=None,
        num_pages=None,
        pages_info=None,
        tokenizer: AutoTokenizer = None,
        pack_samples: bool = False,
    ):
        self = cls(
            batch_size=batch_size,
            sequence_length=sequence_length,
            num_pages=num_pages,
            tokenizer=tokenizer,
            pack_samples=pack_samples,
        )

        # Fetch dataset configs asynchronously
        self.configs_data = await cls.fetch_dataset_configs()

        if pages_info is not None:
            await self._fetch(pages_info)
        elif self.num_pages:
            await self._fetch_data_to_buffer(self.num_pages)

        return self

    async def _fetch(self, page_info: typing.Tuple[str, int, str]):
        self.pages = list(page_info)
        async with aiohttp.ClientSession() as session:
            tasks = [
                self._fetch_data_for_page((config_name, page, split), session)
                for (config_name, page, split) in self.pages
            ]
            await asyncio.gather(*tasks)

    async def _fetch_data_to_buffer(self, num_pages):
        """
        Randomly sample pages and add their data to the buffer.
        If a page is inaccessible, another one is sampled.
        This method sets the `pages` property.
        """
        self.pages = []
        pages_to_fetch = self.get_random_pages(num_pages)

        async with aiohttp.ClientSession() as session:
            tasks = [
                self._fetch_data_for_page(page, session) for page in pages_to_fetch
            ]
            await asyncio.gather(*tasks)

    async def fetch_data_to_rows(self, num_pages):
        rows = []
        pages_to_fetch = self.get_random_pages(num_pages)

        async with aiohttp.ClientSession() as session:
            tasks = [
                self._fetch_rows_for_page(page, session) for page in pages_to_fetch
            ]
            results = await asyncio.gather(*tasks)
            for page_rows in results:
                rows.extend(page_rows)

        return rows

    async def _fetch_data_for_page(self, page, session):
        """
        Fetches data asynchronously for a single page, processes it without blocking the event loop,
        and appends the tokenized data to the buffer.

        Args:
            page: A tuple containing the config name, page number, and split.
            session: The HTTP session used for making requests.

        Raises:
            Exception: If the maximum number of retry attempts is exceeded.
        """
        retry_limit = self.retry_limit
        attempt = 0
        while attempt < retry_limit:
            config_name, page_number, split = page

            # Create the request parameters
            params = {
                "dataset": self.name,
                "config": config_name,
                "split": split,
                "offset": page_number,
                "limit": self.num_rows_per_page,
            }

            try:
                # Make an asynchronous HTTP GET request to fetch the data
                async with session.get(self.rows_base_url, params=params) as response:
                    response.raise_for_status()  # Raise an exception for HTTP errors
                    data = await response.json()

                    # Prepare the data to append
                    buffer_to_append = []

                    # Asynchronously process each row without blocking the event loop
                    tasks = [
                        self._tokenize_content(row["row"]["text"])
                        for row in data["rows"]
                    ]

                    # Gather the tokenized results concurrently
                    row_input_ids = await asyncio.gather(*tasks)

                    # Flatten the list of input IDs and append them to the buffer
                    for input_ids in row_input_ids:
                        buffer_to_append.extend(input_ids)

                    # Safely append the processed data to the shared buffer
                    async with self.lock:
                        self.buffer.extend(buffer_to_append)
                        self.pages.append((config_name, page_number, split))
                    break  # Success, exit retry loop

            except aiohttp.ClientResponseError as e:
                # Handle HTTP client errors with a retry mechanism
                attempt += 1
                if attempt < retry_limit:
                    await asyncio.sleep(self.retry_delay)  # Wait before retrying
                else:
                    raise Exception(
                        f"Maximum retry attempts exceeded for page {page}"
                    ) from e

    async def _tokenize_content(self, content):
        """
        Asynchronously tokenizes a string of content using the tokenizer in a separate thread.

        Args:
            content: The text content to be tokenized.

        Returns:
            The list of token IDs for the content, including the EOS token.
        """
        # Offload the CPU-bound tokenization to a thread executor to prevent blocking the event loop
        input_ids = await asyncio.to_thread(
            self.tokenizer.encode,
            content,
            truncation=True,
            max_length=self.sequence_length,
        )
        input_ids.append(self.tokenizer.eos_token_id)
        return input_ids

    async def _fetch_rows_for_page(self, page, session):
        retry_limit = self.retry_limit
        attempt = 0
        while attempt < retry_limit:
            config_name, page_number, split = page

            # Create the request parameters
            params = dict(
                dataset=self.name,
                config=config_name,
                split=split,
                offset=page_number,
                limit=self.num_rows_per_page,
            )

            try:
                async with session.get(self.rows_base_url, params=params) as response:
                    response.raise_for_status()
                    data = await response.json()

                    # Collect the rows
                    return [row["row"]["text"] for row in data["rows"]]

            except aiohttp.ClientResponseError:
                attempt += 1
                if attempt < retry_limit:
                    await asyncio.sleep(self.retry_delay)
                else:
                    raise

    def get_random_pages(self, num_pages):
        """
        Randomly sample pages.
        A page is a row number of a given split of a given dataset dump.
        """
        pages = []

        for _ in range(num_pages):
            # Choose a random config
            config_name = random.choice(list(self.configs_data.keys()))

            # Choose a random page (row)
            page = random.randint(
                0,
                self.configs_data[config_name]["num_rows"] - 1 - self.num_rows_per_page,
            )

            split = self.configs_data[config_name]["split"]

            pages.append((config_name, page, split))

        return pages

    def get_page_names(self):
        """
        This is a utility function that returns the page names that were used.
        Each page as a single string instead of a tuple.
        """
        page_names = []

        if hasattr(self, "pages"):
            page_names = [
                f"{cfg_name}_{num_rows}_{split}"
                for cfg_name, num_rows, split in self.pages
            ]

        return page_names

    @staticmethod
    async def fetch_dataset_configs() -> typing.Dict[str, typing.Dict]:
        """
        Fetch the different dump names, aka configs, aka samples, of the
        dataset.
        The returned value is a dictionary with dump names as keys and
        a dict of the number of rows and the split as values.
        """
        # Request parameters
        params = dict(dataset=DatasetLoader.name)

        attempt = 0
        while attempt < DatasetLoader.retry_limit:
            try:
                async with aiohttp.ClientSession() as session:
                    async with session.get(
                        DatasetLoader.size_base_url, params=params
                    ) as response:
                        response.raise_for_status()

                        data = await response.json()

                        # Extract the configs dict
                        configs_dict = data["size"]["splits"]

                        # Now create a dict with config names (except 'default') as
                        # keys, and the number of rows as values
                        configs_data = {
                            entry["config"]: {
                                "num_rows": entry["num_rows"],
                                "split": entry["split"],
                            }
                            for entry in configs_dict
                            if entry["config"] != "default"
                        }

                        return configs_data

            except aiohttp.ClientResponseError:
                attempt += 1
                if attempt < DatasetLoader.retry_limit:
                    await asyncio.sleep(DatasetLoader.retry_delay)
                else:
                    raise

    @staticmethod
    async def next_pages_async(
        offset: int, n_pages: int, seed: str, num_rows_per_page: int = 100
    ):
        configs_data = await DatasetLoader.fetch_dataset_configs()
        rng = np.random.default_rng(
            hash(seed) & 0xFFFFFFFF
        )  # Create a generator with a seed
        rng.bit_generator.advance(offset)  # Efficiently skip ahead `n` steps
        result = []
        for _ in range(n_pages):
            config = rng.choice(list(configs_data.keys()))
            choice = rng.integers(
                0, configs_data[config]["num_rows"] - 1 - num_rows_per_page
            )
            result.append((str(config), int(choice), configs_data[config]["split"]))
        return result<|MERGE_RESOLUTION|>--- conflicted
+++ resolved
@@ -14,13 +14,8 @@
 # THE AUTHORS OR COPYRIGHT HOLDERS BE LIABLE FOR ANY CLAIM, DAMAGES OR OTHER LIABILITY, WHETHER IN AN ACTION
 # OF CONTRACT, TORT OR OTHERWISE, ARISING FROM, OUT OF OR IN CONNECTION WITH THE SOFTWARE OR THE USE OR OTHER
 # DEALINGS IN THE SOFTWARE.
-<<<<<<< HEAD
-# fmt: off
-#type: ignore
-=======
 
 # type: ignore
->>>>>>> 41472ccc
 
 # Global imports
 import random
