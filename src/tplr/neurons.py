# The MIT License (MIT)
# © 2025 tplr.ai

# Permission is hereby granted, free of charge, to any person obtaining a copy of this software and associated
# documentation files (the "Software"), to deal in the Software without restriction, including without limitation
# the rights to use, copy, modify, merge, publish, distribute, sublicense, and/or sell copies of the Software,
# and to permit persons to whom the Software is furnished to do so, subject to the following conditions:

# The above copyright notice and this permission notice shall be included in all copies or substantial portions of
# the Software.

# THE SOFTWARE IS PROVIDED "AS IS", WITHOUT WARRANTY OF ANY KIND, EXPRESS OR IMPLIED, INCLUDING BUT NOT LIMITED TO
# THE WARRANTIES OF MERCHANTABILITY, FITNESS FOR A PARTICULAR PURPOSE AND NONINFRINGEMENT. IN NO EVENT SHALL
# THE AUTHORS OR COPYRIGHT HOLDERS BE LIABLE FOR ANY CLAIM, DAMAGES OR OTHER LIABILITY, WHETHER IN AN ACTION
# OF CONTRACT, TORT OR OTHERWISE, ARISING FROM, OUT OF OR IN CONNECTION WITH THE SOFTWARE OR THE USE OR OTHER
# DEALINGS IN THE SOFTWARE.


import time
from typing import TYPE_CHECKING, TypeVar, cast

import torch
from torch._prims_common import DeviceLikeType

from tplr.logging import logger
import torch

if TYPE_CHECKING:
    from neurons.miner import Miner
    from neurons.validator import Validator

NeuronT = TypeVar("NeuronT", "Miner", "Validator")


def prepare_gradient_dict(miner, pages, step_window):
    """
    Prepares the gradient dictionary for sharing by compressing the
    momentum for each parameter and attaching metadata.

    Args:
        miner (Miner): Instance of Miner containing model, scheduler, momentum, compressor, transformer and hparams.
        pages (list): The pages information used for training data.
        step_window (int): The current window number.

    Returns:
        tuple: (gradient, xshapes, totalks, transmitted) where:
            gradient (dict): Contains keys for each parameter's compressed gradients and metadata.
            xshapes (dict): The computed shapes for each parameter.
            totalks (dict): Total length information for each parameter.
            transmitted (dict): The estimated transmitted gradients per parameter.
    """
    gradient = {}
    xshapes = {}
    totalks = {}
    transmitted = {}
    lr = miner.scheduler.get_last_lr()[0]

    for n, p in miner.model.named_parameters():
        # Apply weight decay.
        p.data.mul_(1.0 - lr * miner.hparams.weight_decay)
        # Apply momentum decay.
        miner.momentum[n].mul_(miner.hparams.momentum_decay)
        # Ensure the gradient is on the same device as the parameter.
        grad = p.grad.to(p.device)
        # Ensure the momentum tensor is on the same device.
        if miner.momentum[n].device != p.device:
            miner.momentum[n] = miner.momentum[n].to(p.device)
        miner.momentum[n].add_(grad, alpha=lr)
        # Compress momentum via DCT-based compression.
        idxs, vals, xshape, totalk = miner.compressor.compress(
            miner.transformer.encode(miner.momentum[n]), miner.hparams.topk_compression
        )
        # Estimate the transmitted gradient via decompression.
        transmit_grad = miner.transformer.decode(
            miner.compressor.decompress(p, idxs, vals, xshape, totalk)
        )
        # Subtract the transmitted gradient from momentum.
        miner.momentum[n].sub_(transmit_grad)
        # Save compressed gradient information.
        gradient[n + "idxs"] = idxs
        gradient[n + "vals"] = vals
        xshapes[n] = xshape
        totalks[n] = totalk
        transmitted[n] = transmit_grad

    # Attach metadata for pages info and window.
    gradient["metadata"] = {"pages_info": pages, "window": step_window}
    logger.info(f"Attached metadata to gradient: {gradient['metadata']}")

    return gradient, xshapes, totalks, transmitted


<<<<<<< HEAD
def validate_compressed_gradients(state_dict, totalks, allowed_topk=None, device="cpu"):
    """
    Validates compressed gradients received from peers.

    Args:
        state_dict (dict): Dictionary containing compressed gradient data
        totalks (dict): Dictionary of parameter total sizes
        allowed_topk (float, optional): Maximum allowed compression percentage
        device (str): Device to move tensors to for validation

    Returns:
        bool: Whether the compressed gradients are valid
        str: Error message if invalid, None otherwise
    """
    # Validate tensor indices and values
    for param_name, tensor in state_dict.items():
        # Check compressed indices
        if param_name.endswith("idxs"):
            # Remove underscore if present for base name (e.g., convert "param_idxs" to "param")
            if param_name.endswith("_idxs"):
                base_name = param_name[:-5]
            else:
                base_name = param_name[:-4]
            totalk = totalks.get(base_name)
            if totalk is None:
                return False, f"Missing totalk for parameter {base_name}"

            if tensor is None or not isinstance(tensor, torch.Tensor):
                return (
                    False,
                    f"Invalid indices for {param_name}: expected tensor, got {type(tensor)}",
                )

            if tensor.numel() == 0:
                continue  # Empty tensor is valid

            # Check that indices are within bounds
            tensor_to_check = tensor.to(device)
            if torch.any(tensor_to_check < 0) or torch.any(tensor_to_check >= totalk):
                return False, (
                    f"Indices out of bounds for {param_name}: min={tensor_to_check.min().item()}, "
                    f"max={tensor_to_check.max().item()}, totalk={totalk}"
                )

            # Check if topk is reasonable
            if allowed_topk is not None:
                max_allowed = int(totalk * (allowed_topk / 100.0))
                if tensor_to_check.numel() > max_allowed:
                    return False, (
                        f"Too many indices for {param_name}: got {tensor_to_check.numel()}, "
                        f"max allowed is {max_allowed} ({allowed_topk}% of {totalk})"
                    )

        # Check tensor values
        elif param_name.endswith("vals"):
            tensor_to_check = tensor.to(device)
            try:
                if (
                    torch.isnan(tensor_to_check).any()
                    or torch.isinf(tensor_to_check).any()
                ):
                    return (
                        False,
                        f"Values contain NaN or Inf for parameter {param_name}",
                    )
            except Exception as e:
                return False, f"Values check failed for parameter {param_name}: {e}"

    return True, None
=======
async def catchup_with_aggregation_server(
    instance: NeuronT, checkpoint_current_window: int
):
    """
    Catch up the model by applying aggregated gradients from the aggregation server
    and verifying against the validator's debug dict.
    """
    logger.info("Starting catchup with aggregation server...")

    # Start from the checkpoint window and continue until we reach the current window
    checkpoint_window = checkpoint_current_window + 1
    target_window = instance.current_window

    logger.info(
        f"Catching up from window {checkpoint_window} to current window {target_window}"
    )

    # Apply aggregation for each step, checking for current window changes
    current_step = checkpoint_window
    while current_step < target_window:
        # Check if current_window has changed during processing
        if instance.current_window > target_window:
            target_window = instance.current_window
            logger.info(
                f"Current window advanced during catchup, new target: {target_window}"
            )

        logger.info(
            f"\nProcessing catchup for window {current_step} (Target: {target_window})"
        )

        # Load aggregation for current window - pass version explicitly
        agg_data = await instance.comms.load_aggregation(window=current_step)

        # Process the aggregation data if available
        if agg_data:
            update_start = time.time()

            # Process the loaded data (assuming this returns the processed gradient data)
            processed_agg_data = process_loaded_data(instance.model, agg_data)

            if processed_agg_data is not None:
                # Get learning rate for this step
                lr = instance.scheduler.get_last_lr()[0]
                weight_decay = instance.hparams.weight_decay

                # Apply the gradients to the model parameters (instead of updating parameters directly)
                for name, param in instance.model.named_parameters():
                    if name in processed_agg_data["tensors"]:
                        # Apply weight decay to the parameter manually if needed
                        if weight_decay > 0:
                            with torch.no_grad():
                                param.data.mul_(1.0 - lr * weight_decay)

                        # Move aggregation tensor to device
                        agg_tensor = processed_agg_data["tensors"][name].to(
                            instance.config.device  # type: ignore
                        )

                        # Set the gradient instead of directly updating the parameter
                        if param.grad is None:
                            param.grad = agg_tensor
                        else:
                            param.grad.copy_(agg_tensor)

                logger.info(
                    f"Window {current_step} - Set gradients in {time.time() - update_start:.2f}s"
                )

                # Let the optimizer handle the parameter updates
                instance.optimizer.step()
                instance.scheduler.step()
                torch.cuda.empty_cache()

                logger.info(
                    f"Successfully applied aggregation for window {current_step}"
                )

                # Calculate L2 norm of difference between model and debug values after this step
                debug_dict = await instance.comms.get_debug_dict(current_step)
                if isinstance(debug_dict, dict) and "state_dict" in debug_dict:
                    debug_state_dict = cast(dict, debug_dict["state_dict"])
                    total_squared_diff = 0.0
                    param_count = 0
                    abs_diff = 0

                    for name, param in instance.model.named_parameters():
                        # Check if there's a corresponding debug entry
                        debug_key = name + "_debug"
                        if debug_key in debug_state_dict:
                            # Calculate L2 norm for this parameter on GPU
                            param_data = param.data.flatten()[
                                :2
                            ]  # Take only first two values, keep on GPU
                            debug_data = torch.tensor(
                                debug_state_dict[debug_key],
                                device=instance.config.device,  # type: ignore
                            )
                            squared_diff = torch.sum(
                                (param_data - debug_data) ** 2
                            ).item()
                            total_squared_diff += squared_diff
                            abs_diff += torch.abs(param_data - debug_data).mean().item()
                            param_count += param_data.numel()

                    # Final L2 norm across all parameters
                    final_l2_norm = torch.sqrt(torch.tensor(total_squared_diff)).item()
                    logger.info(
                        f"Window {current_step} - L2 norm difference between model and debug values: {final_l2_norm}"
                    )
                    logger.info(
                        f"Window {current_step} - Average L2 norm per parameter: {final_l2_norm / param_count if param_count > 0 else 0}"
                    )
                    logger.info(
                        f"Window {current_step} - Average absolute difference per parameter: {abs_diff / param_count / lr if param_count > 0 else 0}"
                    )
            else:
                logger.warning(
                    f"Failed to process aggregation data for window {current_step}"
                )
                # Still advance the optimizer and scheduler
                instance.optimizer.step()
                instance.scheduler.step()
        else:
            logger.warning(f"No aggregation data found for window {current_step}")
            # Still advance the optimizer and scheduler
            instance.optimizer.step()
            instance.scheduler.step()

        # Update global step and move to next window
        instance.global_step = current_step - instance.start_window
        current_step += 1

    # Update global step after catchup
    instance.global_step = target_window - instance.start_window
    logger.info(f"Catchup complete. Global step updated to {instance.global_step}")


def process_loaded_data(model: torch.nn.Module, compressed_data: dict) -> dict | None:
    """
    Unpack the compressed tensor data from the aggregation server.

    Args:
        compressed_data: The compressed tensor data

    Returns:
        Dictionary with unpacked tensors
    """
    state_dict = compressed_data.get("state_dict")
    if state_dict is None:
        return None

    result = {
        "timestamp": state_dict.get("timestamp", None),
        "window": state_dict.get("window", None),
        "version": state_dict.get("version", None),
        "tensors": {},
    }

    for name, param in model.named_parameters():
        if name in state_dict:
            original_shape = param.shape
            # Use unpack_binary_tensor from the sample, but in our context
            unpacked = unpack_binary_tensor(state_dict[name], original_shape)
            result["tensors"][name] = unpacked
            logger.debug(f"Unpacked tensor {name} with shape {original_shape}")

    logger.info(f"Successfully unpacked {len(result['tensors'])} tensors")
    return result


def unpack_binary_tensor(packed_tensor: torch.Tensor, original_shape: torch.Size):
    """
    Unpack a 1-bit representation tensor back to ±1 values.

    Args:
        packed_tensor: The packed binary tensor
        original_shape: The original shape of the tensor

    Returns:
        Unpacked tensor with original shape
    """
    total_elements = int(torch.prod(torch.tensor(original_shape)).item())

    # Create a flat tensor to hold the unpacked values
    unpacked = torch.zeros(total_elements, dtype=torch.float32)

    for i in range(8):
        mask = 1 << i
        bits = (packed_tensor & mask) >> i
        # Convert 0/1 to -1/+1
        unpacked[i::8] = (bits.float() * 2) - 1

    return unpacked.reshape(original_shape)


# Function to pack signed weights into 1-bit representation
def pack_binary_tensor(tensor: torch.Tensor, device: DeviceLikeType):
    """Pack a tensor of +1/-1 values into a compact binary representation."""
    tensor = (tensor > 0).to(torch.uint8)  # Convert +1 to 1, -1 to 0
    tensor = tensor.view(-1)  # Flatten
    packed_tensor = torch.zeros(
        (tensor.shape[0] + 7) // 8, dtype=torch.uint8, device=device
    )

    for i in range(8):
        packed_tensor |= tensor[i::8] << i  # Pack 8 values per byte

    return packed_tensor
>>>>>>> ff7b29b1
<|MERGE_RESOLUTION|>--- conflicted
+++ resolved
@@ -23,7 +23,7 @@
 from torch._prims_common import DeviceLikeType
 
 from tplr.logging import logger
-import torch
+logger.propagate = True  # Ensure logs are forwarded to parent handlers
 
 if TYPE_CHECKING:
     from neurons.miner import Miner
@@ -90,7 +90,6 @@
     return gradient, xshapes, totalks, transmitted
 
 
-<<<<<<< HEAD
 def validate_compressed_gradients(state_dict, totalks, allowed_topk=None, device="cpu"):
     """
     Validates compressed gradients received from peers.
@@ -160,7 +159,8 @@
                 return False, f"Values check failed for parameter {param_name}: {e}"
 
     return True, None
-=======
+
+
 async def catchup_with_aggregation_server(
     instance: NeuronT, checkpoint_current_window: int
 ):
@@ -369,5 +369,4 @@
     for i in range(8):
         packed_tensor |= tensor[i::8] << i  # Pack 8 values per byte
 
-    return packed_tensor
->>>>>>> ff7b29b1
+    return packed_tensor