# The MIT License (MIT)
# © 2025 tplr.ai

# Permission is hereby granted, free of charge, to any person obtaining a copy of this software and associated
# documentation files (the "Software"), to deal in the Software without restriction, including without limitation
# the rights to use, copy, modify, merge, publish, distribute, sublicense, and/or sell copies of the Software,
# and to permit persons to whom the Software is furnished to do so, subject to the following conditions:

# The above copyright notice and this permission notice shall be included in all copies or substantial portions of
# the Software.

# THE SOFTWARE IS PROVIDED "AS IS", WITHOUT WARRANTY OF ANY KIND, EXPRESS OR IMPLIED, INCLUDING BUT NOT LIMITED TO
# THE WARRANTIES OF MERCHANTABILITY, FITNESS FOR A PARTICULAR PURPOSE AND NONINFRINGEMENT. IN NO EVENT SHALL
# THE AUTHORS OR COPYRIGHT HOLDERS BE LIABLE FOR ANY CLAIM, DAMAGES OR OTHER LIABILITY, WHETHER IN AN ACTION
# OF CONTRACT, TORT OR OTHERWISE, ARISING FROM, OUT OF OR IN CONNECTION WITH THE SOFTWARE OR THE USE OR OTHER
# DEALINGS IN THE SOFTWARE.


import asyncio
import json
import os
import threading
from concurrent.futures import ThreadPoolExecutor
from functools import lru_cache
from pathlib import Path

import numpy as np
import pyarrow
import pyarrow.parquet as pq
import s3fs
import yaml

from tplr import logger
from tplr.config import BUCKET_SECRETS
from tplr.dataset import DatasetLoader
<<<<<<< HEAD
from tplr.profilers import get_shard_profiler, get_timer_profiler
from tplr.shard_index import ShardIndex

_timer_profiler = get_timer_profiler("R2DatasetLoader")

pyarrow.set_io_thread_count(os.cpu_count())
=======
from tplr.distrib import get_rank, get_world_size, broadcast_object, all_gather_object
>>>>>>> 4a074347


class R2DatasetLoader(DatasetLoader):
    """
    A drop-in replacement for DatasetLoader that reads Parquet files from Cloudflare R2 storage.

    This loader handles:
    - Reading and caching metadata from R2 storage
    - Loading data from Parquet files in parallel
    - Tokenizing and batching text data
    - Managing sequence padding and packing

    The loader uses the same credentials logic as comms.py/config.py for R2 access.

    Attributes:
        rows_base_url (str): Base URL for row data (unused)
        size_base_url (str): Base URL for size data (unused)
        _configs_data_cache (dict): Cache for dataset configuration data
        DATASET_SUBFOLDER (str): Subfolder name in R2 bucket containing dataset
        CF_REGION_NAME (str): Cloudflare region name
        _shard_sizes (dict): Cache for shard size metadata
        _metadata_config (dict): Cache for dataset metadata configuration
        _local_cache_dir (Path): Local directory for caching metadata files
    """

    rows_base_url = None
    size_base_url = None
    _configs_data_cache = None
    DATASET_SUBFOLDER = "mlfoundations-dclm-baseline-1.0-parquet-optimized"
    CF_REGION_NAME = "enam"

    # Cache for metadata
    _shard_sizes = None
    _metadata_config = None
    _local_cache_dir = Path(".cache/tplr")

    _shard_index: ShardIndex = None

    # Add class-level caching for filesystem and tokenizer results
    _fs_instance = None
    _tokenized_cache = {}
    _buffer_size = 1024 * 1024  # 1MB buffer for reading

    # Class-level caches
    _metadata_cache = {}  # Cache for metadata by config
    _parquet_cache = {}  # Cache ParquetFile objects
    _fs = None  # Single filesystem instance

    # Static configuration
    PREFETCH_SIZE = 3  # Number of pages to prefetch
    MAX_CONCURRENT_REQUESTS = 32  # Number of concurrent requests to R2
    BATCH_SIZE = 128  # Increased batch size for tokenization
    READ_BUFFER_SIZE = 32 * 1024 * 1024  # 32MB read buffer

    # Class-level caches with size limits
    _metadata_cache = {}
    _parquet_cache = {}  # Cache for ParquetFile objects
    _token_cache = {}  # Cache for tokenized results
    _fs = None
    _prefetch_queue = None

    _round_robin_index = 0  # global counter for dataset round-robin selection
    _fs_cache = {}  # maps account_id to a cached s3fs.S3FileSystem
    _fs_lock = threading.Lock()  # lock for fs cache and round robin
    _executor = None  # ThreadPoolExecutor for CPU-bound tasks

    def __init__(
        self,
        batch_size=None,
        sequence_length=None,
        num_pages=None,
        tokenizer=None,
        pack_samples=True,
    ):
        """
        Initialize the dataset loader.

        Args:
            batch_size (int, optional): Size of batches to return
            sequence_length (int, optional): Length of sequences to generate
            num_pages (int, optional): Number of pages to load
            tokenizer: Tokenizer instance to use
            pack_samples (bool): Whether to pack samples without padding
        """
        super().__init__(
            batch_size=batch_size,
            sequence_length=sequence_length,
            num_pages=num_pages,
            tokenizer=tokenizer,
            pack_samples=pack_samples,
        )

        # Additional buffers from parent class
        self.used_buffer = []
        self.padded_buffer = []

        # Prefetch setup
        self._prefetch_task = None
        self._current_batch = None
        self._next_batch = None
        self._prefetch_queue = asyncio.Queue(maxsize=self.PREFETCH_SIZE)

    @classmethod
    def get_executor(cls):
        """Get or create a shared ThreadPoolExecutor"""
        if cls._executor is None:
            cls._executor = ThreadPoolExecutor(
                max_workers=cls.MAX_CONCURRENT_REQUESTS,
                thread_name_prefix="R2DatasetLoader",
            )
        return cls._executor

    def _get_pad_size(self, input_ids):
        """
        Calculate padding size needed for a sequence.

        Args:
            input_ids (list): Token IDs to pad

        Returns:
            int: Number of padding tokens needed
        """
        if self.pack_samples:
            return 1

        sample_size = len(input_ids)
        remainder = sample_size % self.sequence_length
        pad_size = self.sequence_length - remainder
        return pad_size % self.sequence_length

    def _refill_padded_buffer(self):
        """Match DatasetLoader's buffer refill logic exactly"""
        while (
            self.buffer
            and len(self.padded_buffer) < self.sequence_length * self.batch_size
        ):
            try:
                # Find next EOS token
                eos_index = self.buffer.index(self.tokenizer.eos_token_id)

                # Get sequence up to and including EOS
                input_ids = self.buffer[: eos_index + 1]
                self.buffer = self.buffer[eos_index + 1 :]

                # Track used tokens
                self.used_buffer.extend(input_ids)

                # Add to padded buffer without the EOS token
                self.padded_buffer.extend(input_ids[:-1])

                # Add padding using EOS tokens (not pad tokens)
                pad_size = self._get_pad_size(input_ids[:-1])
                self.padded_buffer.extend([self.tokenizer.eos_token_id] * pad_size)

            except ValueError:  # No EOS token found
                if self.buffer:  # Add remaining tokens if any
                    self.padded_buffer.extend(self.buffer)
                    self.used_buffer.extend(self.buffer)
                    self.buffer = []

    @staticmethod
    async def fetch_dataset_configs() -> dict:
        """
        Load dataset configurations from cached metadata and shard sizes.
        """
        if R2DatasetLoader._configs_data_cache is not None:
            return R2DatasetLoader._configs_data_cache

        try:
            # Use _load_r2_metadata to get both metadata and shard sizes
            shard_sizes, metadata_config, _ = await R2DatasetLoader._load_r2_metadata()

            # Build configs data from both files
            configs_data = {}
            for config in metadata_config.get("configs", []):
                config_name = config.get("config_name")
                if config_name == "default":
                    continue

                # Get shard info from shard_sizes
                shard_info = shard_sizes.get(config_name, {})
                if not shard_info:
                    continue

                configs_data[config_name] = {
                    "num_rows": shard_info.get("total_rows", 0),
                    "split": shard_info.get("split", "train"),
                    "shards": shard_info.get("shards", []),
                }

            R2DatasetLoader._configs_data_cache = configs_data
            return configs_data

        except Exception as e:
            logger.error(f"Error loading dataset configs: {e}")
            raise

    @staticmethod
    @_timer_profiler.profile("next_pages")
    async def next_pages(
        offset: int,
        n_pages: int,
        seed: str,
        *,
        num_rows_per_page: int = 100,
        rank: int | None = None,
        world_size: int | None = None,
    ) -> list[tuple[str, int, str]]:
        """
        Deterministically sample **n_pages** per rank, no duplicates
        across ranks, works for any world_size.

        Returned tuples: (config_name, row_idx, split)
        """
        rank = get_rank() if rank is None else rank
        world_size = get_world_size() if world_size is None else world_size

        # 1) configs (broadcast once)
        if R2DatasetLoader._configs_data_cache is None:
            if rank == 0:
                R2DatasetLoader._configs_data_cache = (
                    await R2DatasetLoader.fetch_dataset_configs()
                )
            R2DatasetLoader._configs_data_cache = broadcast_object(
                R2DatasetLoader._configs_data_cache, src=0
            )
        configs_data = R2DatasetLoader._configs_data_cache
        sorted_keys = sorted(configs_data.keys())

        # 2) RNG (same on every rank)
        rng = np.random.default_rng(hash(seed) & 0xFFFFFFFF)
        rng.bit_generator.advance(offset)

        # ───────────────────────── single-GPU fast-path ───────────────────── #
        if world_size == 1:
            out = []
            for _ in range(n_pages):
                cfg = rng.choice(sorted_keys)
                meta = configs_data[cfg]
                max_row = meta["num_rows"] - num_rows_per_page
                row = 0 if max_row <= 0 else int(rng.integers(0, max_row))
                out.append((str(cfg), row, meta["split"]))
            return out
        # ───────────────────────── multi-GPU path ─────────────────────────── #

        global_needed = n_pages * world_size
        seen: set[tuple[str, int, str]] = set()
        all_pages: list[tuple[str, int, str]] = []

        # keep drawing pages until we have enough unique ones
        while len(all_pages) < global_needed:
            cfg = rng.choice(sorted_keys)
            meta = configs_data[cfg]
            max_row = meta["num_rows"] - num_rows_per_page
            if max_row <= 0:  # skip shards that are too small
                continue
            row = int(rng.integers(0, max_row))
            pg = (str(cfg), row, meta["split"])
            if pg not in seen:  # de-dupe globally
                seen.add(pg)
                all_pages.append(pg)

        # stride assignment → rank-k gets indices k, k+world_size, …
        pages_for_rank = all_pages[rank::world_size][:n_pages]

        # LOG (helps debugging determinism)
        from tplr import logger as _log

        _log.info(
            f"[R2DatasetLoader] rank={rank}/{world_size - 1} → "  # 0-based upper-bound
            f"{len(pages_for_rank)} pages "
            f"{[f'{c}:{r}' for c, r, _ in pages_for_rank]}"
        )
        return pages_for_rank

    @staticmethod
    @_timer_profiler.profile("create")
    async def create(
        batch_size, sequence_length, pages_info, tokenizer, pack_samples=True
    ):
        """Create loader with proper initialization and batch alignment"""
        loader = R2DatasetLoader(
            batch_size=batch_size,
            sequence_length=sequence_length,
            tokenizer=tokenizer,
            pack_samples=pack_samples,
        )

<<<<<<< HEAD
        loader.buffer = []
        loader.pages = pages_info.copy()

        await loader._load_r2_metadata()

        sem = asyncio.Semaphore(loader.MAX_CONCURRENT_REQUESTS)

        tasks = [loader._process_page(page, sem) for page in loader.pages]
        tasks_results = await asyncio.gather(*tasks, return_exceptions=True)

        for result in tasks_results:
            if isinstance(result, list):
                loader.buffer.extend(result)
            elif isinstance(result, Exception):
                logger.error(f"Page processing error: {result}")
=======
        # ------------------------------------------------------------------ #
        # 1. Pull pages                                                      #
        # ------------------------------------------------------------------ #
        loader.buffer = []
        loader.pages = pages_info.copy()

        sem = asyncio.Semaphore(loader.MAX_CONCURRENT_REQUESTS)
        tasks = [asyncio.create_task(loader._process_page(p, sem)) for p in pages_info]
        for tokens in await asyncio.gather(*tasks):
            if tokens:
                loader.buffer.extend(tokens)
>>>>>>> 4a074347

        # ------------------------------------------------------------------ #
        # 2. Determine how many *full* batches each rank can supply          #
        # ------------------------------------------------------------------ #
        tokens_per_batch = batch_size * sequence_length
        local_batches = len(loader.buffer) // tokens_per_batch
        global_batches_l = all_gather_object(local_batches)  # list[int]
        common_batches = min(global_batches_l)

        if common_batches == 0:
            raise RuntimeError(
                f"[R2DatasetLoader] rank={get_rank()} – some rank has 0 full "
                f"batches (local={local_batches}, all={global_batches_l}). "
                "Either increase pages_per_window or lower batch_size."
            )

        target_tokens = common_batches * tokens_per_batch

        # ------------------------------------------------------------------ #
        # 3. Trim / pad so every rank has `target_tokens` exactly            #
        # ------------------------------------------------------------------ #
        if len(loader.buffer) >= target_tokens:
            loader.buffer = loader.buffer[:target_tokens]  # trim excess
        else:  # unlikely
            pad_eos = [loader.tokenizer.eos_token_id] * (
                target_tokens - len(loader.buffer)
            )
            loader.buffer.extend(pad_eos)

        # Diagnostic (rank-0 only)
        if get_rank() == 0:
            from tplr import logger

            logger.info(
                f"[R2DatasetLoader] aligned_batches={common_batches} "
                f"(tokens/rank={target_tokens}, world={get_world_size()})"
            )

        return loader

    @staticmethod
    @_timer_profiler.profile("_load_r2_metadata")
    async def _load_r2_metadata():
        """
        Loads and caches metadata from R2 storage.

        Downloads shard sizes and metadata config files if not cached locally.

        Returns:
            tuple: (shard_sizes dict, metadata_config dict)

        Raises:
            Exception: If metadata loading fails
        """
        if R2DatasetLoader._shard_sizes is not None:
            return (
                R2DatasetLoader._shard_sizes,
                R2DatasetLoader._metadata_config,
                R2DatasetLoader._shard_index,
            )

        fs = R2DatasetLoader._get_fs()
        cache_dir = R2DatasetLoader._local_cache_dir
        cache_dir.mkdir(parents=True, exist_ok=True)

        # Define R2 and local paths
        bucket_name = (
            BUCKET_SECRETS["dataset"].get("name")
            if "name" in BUCKET_SECRETS["dataset"]
            else BUCKET_SECRETS["dataset"]["multiple"][0]["name"]
        )
        bucket_path = f"{bucket_name}/{R2DatasetLoader.DATASET_SUBFOLDER}"
        r2_paths = {
            "shard_sizes": f"{bucket_path}/_shard_sizes.json",
            "metadata": f"{bucket_path}/_metadata.yaml",
        }
        local_paths = {
            "shard_sizes": cache_dir / "shard_sizes.json",
            "metadata": cache_dir / "metadata.yaml",
        }

        try:
            # Download and load shard sizes
            if not local_paths["shard_sizes"].exists():
                logger.info("Downloading shard sizes from R2...")
                fs.get(r2_paths["shard_sizes"], str(local_paths["shard_sizes"]))
            with open(local_paths["shard_sizes"]) as f:
                R2DatasetLoader._shard_sizes = json.load(f)

            # Download and load metadata config
            if not local_paths["metadata"].exists():
                logger.info("Downloading metadata config from R2...")
                fs.get(r2_paths["metadata"], str(local_paths["metadata"]))
            with open(local_paths["metadata"]) as f:
                R2DatasetLoader._metadata_config = yaml.safe_load(f)

            R2DatasetLoader._shard_index = ShardIndex(R2DatasetLoader._shard_sizes)

            return (
                R2DatasetLoader._shard_sizes,
                R2DatasetLoader._metadata_config,
                R2DatasetLoader._shard_index,
            )

        except Exception as e:
            logger.error(f"Failed to load R2 metadata: {e}")
            raise

    @staticmethod
    @_timer_profiler.profile("_get_fs")
    def _get_fs():
        dataset_config = BUCKET_SECRETS["dataset"]
        # For debugging: log the full dataset configuration to check if 'multiple' is present
        logger.debug(f"Dataset config loaded: {dataset_config}")

        with R2DatasetLoader._fs_lock:
            # Pick config in round robin if multiple endpoints are supplied
            if "multiple" in dataset_config:
                configs = dataset_config["multiple"]
                idx = R2DatasetLoader._round_robin_index % len(configs)
                selected_config = configs[idx]
                R2DatasetLoader._round_robin_index += 1
            else:
                selected_config = dataset_config

            # Log the selected bucket name for round robin tracing (should show e.g. "dataset-bucket-1" then "dataset-bucket-2")
            logger.debug(
                f"Using dataset bucket: {selected_config.get('name', 'default')}"
            )

            fs_cache_key = selected_config["account_id"]

            if fs_cache_key not in R2DatasetLoader._fs_cache:
                read_credentials = selected_config["credentials"]["read"]
                fs = s3fs.S3FileSystem(
                    # asynchronous=True,
                    key=read_credentials["access_key_id"],
                    secret=read_credentials["secret_access_key"],
                    client_kwargs={
                        "endpoint_url": f"https://{selected_config['account_id']}.r2.cloudflarestorage.com",
                        "region_name": R2DatasetLoader.CF_REGION_NAME,
                    },
                    config_kwargs={
                        "tcp_keepalive": True,
                        "max_pool_connections": 50,
                        "connect_timeout": 5,
                        "read_timeout": 10,
                        "retries": {"max_attempts": 3},
                    },
                    max_concurrency=R2DatasetLoader.MAX_CONCURRENT_REQUESTS,
                    use_listings_cache=True,
                    skip_instance_cache=False,
                    default_block_size=R2DatasetLoader.READ_BUFFER_SIZE,
                    default_cache_type="readahead",
                )
                R2DatasetLoader._fs_cache[fs_cache_key] = fs
            return R2DatasetLoader._fs_cache[fs_cache_key]

    async def _get_next_page(self):
        """Get next page from the queue"""
        if not self.pages:
            return None
        return self.pages.pop(0)

    async def _prefetch_pages(self):
        """Background task to prefetch pages"""
        try:
            while True:
                page = await self._get_next_page()
                if page is None:
                    break
                await self._prefetch_queue.put(page)  # type: ignore
        except Exception as e:
            logger.error(f"Prefetch error: {e}")
        finally:
            await self._prefetch_queue.put(None)  # type: ignore # Signal completion

    @_timer_profiler.profile("_process_page")
    async def _process_page(self, page, sem):
        """Process page with deterministic shard selection"""
        async with sem:
            config_name, page_number, split = page
            cache_key = f"{config_name}:{page_number}"

            try:
                if cache_key in self._token_cache:
                    return self._token_cache[cache_key]

                metadata = self._metadata_cache.get(config_name)
                if not metadata:
                    shard_sizes, _, _ = await self._load_r2_metadata()
                    metadata = shard_sizes[config_name]
                    self._metadata_cache[config_name] = metadata

                try:
                    chosen_shard, shard_offset, _ = (
                        R2DatasetLoader._shard_index.find_shard(
                            config_name, page_number
                        )
                    )
                except ValueError as e:
                    raise ValueError(
                        f"Could not find shard for page {page_number}: {e}"
                    )

                pf_data = await self._get_parquet(chosen_shard["path"])

                table = await self.read_row_group(pf_data, chosen_shard, shard_offset)

                start_idx = shard_offset % (
                    chosen_shard["num_rows"] // pf_data["parquet"].num_row_groups
                )
                texts = table["text"].to_pylist()[
                    start_idx : start_idx + self.num_rows_per_page
                ]

                all_tokens = await self._batch_tokenize(texts)

                self._token_cache[cache_key] = all_tokens
                return all_tokens

            except Exception as e:
                logger.error(f"Error processing page {page}: {e}")
                raise

    @_timer_profiler.profile("_get_parquet")
    async def _get_parquet(self, path: str) -> dict:
        """fetch parquet file handling with connection pooling"""
        pf_data = self._parquet_cache.get(path)
        if pf_data:
            # Check if the cached file is still valid
            if pf_data["file"].closed:
                logger.warning(
                    f"Cached parquet file is closed for {path}, reopening..."
                )
                self._parquet_cache.pop(path, None)
                pf_data = None
            else:
                return pf_data

        try:
            max_retries = 3
            for attempt in range(max_retries):
                try:
                    pf_data = R2DatasetLoader._get_parquet_file(path)
                    self._parquet_cache[path] = pf_data
                    return pf_data
                except Exception as e:
                    if attempt < max_retries - 1:
                        logger.warning(
                            f"Attempt {attempt + 1} failed to open parquet file {path} with error: {e}. Retrying..."
                        )
                        await asyncio.sleep(2**attempt)  # Exponential backoff
                    else:
                        logger.error(
                            f"Failed to open parquet file {path} after {max_retries} attempts: {e}"
                        )
                        raise

        except Exception as e:
            logger.error(f"Failed to open parquet file {path}: {e}")
            raise

        raise ValueError(f"Failed to get parquet file for {path}")

    @_timer_profiler.profile("read_row_group")
    async def read_row_group(self, pf_data, chosen_shard, shard_offset):
        """row group reading with detailed performance tracking"""
        shard_path = chosen_shard["path"]
        shard_profiler = get_shard_profiler()

        timer_id = shard_profiler.start_read(shard_path, chosen_shard, pf_data)

        def _read_group():
            with pf_data["lock"]:
                # Check if file is still open
                if pf_data["file"].closed:
                    raise IOError(f"Parquet file is closed: {shard_path}")

                num_row_groups = pf_data["parquet"].num_row_groups
                rows_per_group = chosen_shard["num_rows"] // num_row_groups
                group_index = min(shard_offset // rows_per_group, num_row_groups - 1)

                shard_profiler.log_read_details(
                    shard_path,
                    group_index,
                    num_row_groups,
                    shard_offset,
                    rows_per_group,
                )

                return pf_data["parquet"].read_row_group(
                    group_index,
                    columns=["text"],
                    use_threads=False,
                    use_pandas_metadata=False,
                )

        executor = self.get_executor()
        result = await asyncio.get_event_loop().run_in_executor(executor, _read_group)

        elapsed = shard_profiler.end_read(
            timer_id,
            shard_path,
            pf_data["parquet"].num_row_groups,
            chosen_shard["num_rows"] // pf_data["parquet"].num_row_groups,
        )

        shard_profiler.log_read_complete(shard_path, elapsed)

        return result

    @_timer_profiler.profile("_batch_tokenize")
    async def _batch_tokenize(self, texts):
        """Batch tokenization for better performance"""

        def _tokenize_batch():
            all_tokens = []

            chunk_size = 128
            for i in range(0, len(texts), chunk_size):
                chunk = texts[i : i + chunk_size]

                batch_tokens = self.tokenizer(
                    chunk,
                    padding=False,
                    truncation=True,
                    max_length=self.sequence_length,
                    return_tensors=None,
                )  # type: ignore

                for tokens in batch_tokens["input_ids"]:
                    if tokens:
                        all_tokens.extend(tokens)
                        if tokens[-1] != self.tokenizer.eos_token_id:  # type: ignore
                            all_tokens.append(self.tokenizer.eos_token_id)  # type: ignore

            return all_tokens

        executor = self.get_executor()
        return await asyncio.get_event_loop().run_in_executor(executor, _tokenize_batch)

    def __iter__(self):
        """Reset buffers and prepare for iteration"""
        self.buffer = self.used_buffer + self.buffer  # Combine buffers
        self.used_buffer = []  # Reset used buffer
        self.padded_buffer = []  # Reset padded buffer
        self._refill_padded_buffer()  # Initial fill
        return self

    def __next__(self):
        """Get next batch, exactly matching DatasetLoader's logic"""
        batch = []

        while len(self.padded_buffer) >= self.sequence_length:
            # Extract sequence_length tokens
            sequence = self.padded_buffer[: self.sequence_length]
            self.padded_buffer = self.padded_buffer[self.sequence_length :]

            batch.append(sequence)

            # Return batch when we have batch_size sequences
            if len(batch) == self.batch_size:
                self._refill_padded_buffer()  # Refill after creating batch
                return np.stack(batch)

            # Refill if needed
            if len(self.padded_buffer) < self.sequence_length:
                self._refill_padded_buffer()

        # No more complete batches
        if batch:  # Partial batch - should not happen with current logic
            raise StopIteration
        raise StopIteration

    def _read_parquet_table(self, fs, path):
        """
        Helper method to read parquet data.

        Args:
            fs: Filesystem instance
            path (str): Path to parquet file

        Returns:
            pyarrow.Table: Table containing text data
        """
        with fs.open(path, "rb") as f:
            pf = pq.ParquetFile(f)
            table = pf.read(columns=["text"])
        return table

    def __del__(self):
        """Cleanup resources"""
        if self._prefetch_task:
            self._prefetch_task.cancel()

        for pf_data in self._parquet_cache.values():
            with pf_data["lock"]:
                if pf_data["file"] and not pf_data["file"].closed:
                    try:
                        pf_data["file"].close()  # type: ignore
                    except Exception as e:
                        logger.debug(f"Error closing parquet file: {e}")

        self._parquet_cache.clear()
        self._token_cache.clear()

    @staticmethod
    @lru_cache(maxsize=2048)
    @_timer_profiler.profile("_get_parquet_file")
    def _get_parquet_file(shard_path: str) -> dict:
        """Cached parquet file access with metadata"""
        fs = R2DatasetLoader._get_fs()
        shard_profiler = get_shard_profiler()

        try:
            file_info = fs.info(shard_path)
            file_size = file_info.get("Size", file_info.get("size", "unknown"))
        except Exception as e:
            logger.warning(f"Could not get file size for {shard_path}: {e}")
            file_size = "unknown"

        f = fs.open(shard_path, "rb", buffer_size=R2DatasetLoader.READ_BUFFER_SIZE)
        pf = pq.ParquetFile(
            f,
            memory_map=False,
            pre_buffer=True,
            buffer_size=R2DatasetLoader.READ_BUFFER_SIZE,
        )

        # Use shard profiler for consistent logging
        shard_profiler.log_parquet_metadata(
            shard_path=shard_path,
            file_size=file_size,
            num_row_groups=pf.num_row_groups,
            total_rows=pf.metadata.num_rows,
        )

        return {
            "file": f,
            "parquet": pf,
            "lock": threading.Lock(),
            "metadata": {
                "path": shard_path,
                "file_size": file_size,
                "num_row_groups": pf.num_row_groups,
                "total_rows": pf.metadata.num_rows,
                "schema": str(pf.schema),
            },
        }

    @staticmethod
    @lru_cache(maxsize=2048)
    def _get_tokenized_cache(cache_key: str):
        """Cached tokenization results"""
        return R2DatasetLoader._token_cache.get(cache_key)

    @staticmethod
    def get_profiling_stats():
        """Get timing statistics from the profiler"""
        return _timer_profiler.get_stats()

    @staticmethod
    def log_profiling_summary():
        """Log a summary of all timing statistics"""
        _timer_profiler.log_summary()
        ShardIndex.log_profiling_summary()
        get_shard_profiler().log_analysis()

    @staticmethod
    def reset_profiling_stats(func_name: str = ""):
        """Reset profiling statistics"""
        _timer_profiler.reset(func_name)

    @staticmethod
    def get_shard_performance_stats():
        """Get detailed performance statistics for each shard file"""
        return get_shard_profiler().get_stats()

    @staticmethod
    def log_shard_performance_analysis():
        """Log detailed analysis of shard performance"""
        get_shard_profiler().log_analysis()

    @staticmethod
    def export_shard_performance_data(
        output_file: str = "shard_performance_report.json",
    ):
        """Export shard performance data to a JSON file for external analysis"""
        get_shard_profiler().export_data(output_file)<|MERGE_RESOLUTION|>--- conflicted
+++ resolved
@@ -30,19 +30,16 @@
 import s3fs
 import yaml
 
-from tplr import logger
+from tplr import logger as _log
 from tplr.config import BUCKET_SECRETS
 from tplr.dataset import DatasetLoader
-<<<<<<< HEAD
+from tplr.distrib import all_gather_object, broadcast_object, get_rank, get_world_size
 from tplr.profilers import get_shard_profiler, get_timer_profiler
 from tplr.shard_index import ShardIndex
 
 _timer_profiler = get_timer_profiler("R2DatasetLoader")
 
 pyarrow.set_io_thread_count(os.cpu_count())
-=======
-from tplr.distrib import get_rank, get_world_size, broadcast_object, all_gather_object
->>>>>>> 4a074347
 
 
 class R2DatasetLoader(DatasetLoader):
@@ -237,7 +234,7 @@
             return configs_data
 
         except Exception as e:
-            logger.error(f"Error loading dataset configs: {e}")
+            _log.error(f"Error loading dataset configs: {e}")
             raise
 
     @staticmethod
@@ -308,9 +305,6 @@
         # stride assignment → rank-k gets indices k, k+world_size, …
         pages_for_rank = all_pages[rank::world_size][:n_pages]
 
-        # LOG (helps debugging determinism)
-        from tplr import logger as _log
-
         _log.info(
             f"[R2DatasetLoader] rank={rank}/{world_size - 1} → "  # 0-based upper-bound
             f"{len(pages_for_rank)} pages "
@@ -331,7 +325,6 @@
             pack_samples=pack_samples,
         )
 
-<<<<<<< HEAD
         loader.buffer = []
         loader.pages = pages_info.copy()
 
@@ -346,20 +339,7 @@
             if isinstance(result, list):
                 loader.buffer.extend(result)
             elif isinstance(result, Exception):
-                logger.error(f"Page processing error: {result}")
-=======
-        # ------------------------------------------------------------------ #
-        # 1. Pull pages                                                      #
-        # ------------------------------------------------------------------ #
-        loader.buffer = []
-        loader.pages = pages_info.copy()
-
-        sem = asyncio.Semaphore(loader.MAX_CONCURRENT_REQUESTS)
-        tasks = [asyncio.create_task(loader._process_page(p, sem)) for p in pages_info]
-        for tokens in await asyncio.gather(*tasks):
-            if tokens:
-                loader.buffer.extend(tokens)
->>>>>>> 4a074347
+                _log.error(f"Page processing error: {result}")
 
         # ------------------------------------------------------------------ #
         # 2. Determine how many *full* batches each rank can supply          #
@@ -391,9 +371,7 @@
 
         # Diagnostic (rank-0 only)
         if get_rank() == 0:
-            from tplr import logger
-
-            logger.info(
+            _log.info(
                 f"[R2DatasetLoader] aligned_batches={common_batches} "
                 f"(tokens/rank={target_tokens}, world={get_world_size()})"
             )
@@ -444,14 +422,14 @@
         try:
             # Download and load shard sizes
             if not local_paths["shard_sizes"].exists():
-                logger.info("Downloading shard sizes from R2...")
+                _log.info("Downloading shard sizes from R2...")
                 fs.get(r2_paths["shard_sizes"], str(local_paths["shard_sizes"]))
             with open(local_paths["shard_sizes"]) as f:
                 R2DatasetLoader._shard_sizes = json.load(f)
 
             # Download and load metadata config
             if not local_paths["metadata"].exists():
-                logger.info("Downloading metadata config from R2...")
+                _log.info("Downloading metadata config from R2...")
                 fs.get(r2_paths["metadata"], str(local_paths["metadata"]))
             with open(local_paths["metadata"]) as f:
                 R2DatasetLoader._metadata_config = yaml.safe_load(f)
@@ -465,7 +443,7 @@
             )
 
         except Exception as e:
-            logger.error(f"Failed to load R2 metadata: {e}")
+            _log.error(f"Failed to load R2 metadata: {e}")
             raise
 
     @staticmethod
@@ -473,7 +451,7 @@
     def _get_fs():
         dataset_config = BUCKET_SECRETS["dataset"]
         # For debugging: log the full dataset configuration to check if 'multiple' is present
-        logger.debug(f"Dataset config loaded: {dataset_config}")
+        _log.debug(f"Dataset config loaded: {dataset_config}")
 
         with R2DatasetLoader._fs_lock:
             # Pick config in round robin if multiple endpoints are supplied
@@ -486,7 +464,7 @@
                 selected_config = dataset_config
 
             # Log the selected bucket name for round robin tracing (should show e.g. "dataset-bucket-1" then "dataset-bucket-2")
-            logger.debug(
+            _log.debug(
                 f"Using dataset bucket: {selected_config.get('name', 'default')}"
             )
 
@@ -533,7 +511,7 @@
                     break
                 await self._prefetch_queue.put(page)  # type: ignore
         except Exception as e:
-            logger.error(f"Prefetch error: {e}")
+            _log.error(f"Prefetch error: {e}")
         finally:
             await self._prefetch_queue.put(None)  # type: ignore # Signal completion
 
@@ -582,7 +560,7 @@
                 return all_tokens
 
             except Exception as e:
-                logger.error(f"Error processing page {page}: {e}")
+                _log.error(f"Error processing page {page}: {e}")
                 raise
 
     @_timer_profiler.profile("_get_parquet")
@@ -592,9 +570,7 @@
         if pf_data:
             # Check if the cached file is still valid
             if pf_data["file"].closed:
-                logger.warning(
-                    f"Cached parquet file is closed for {path}, reopening..."
-                )
+                _log.warning(f"Cached parquet file is closed for {path}, reopening...")
                 self._parquet_cache.pop(path, None)
                 pf_data = None
             else:
@@ -609,18 +585,18 @@
                     return pf_data
                 except Exception as e:
                     if attempt < max_retries - 1:
-                        logger.warning(
+                        _log.warning(
                             f"Attempt {attempt + 1} failed to open parquet file {path} with error: {e}. Retrying..."
                         )
                         await asyncio.sleep(2**attempt)  # Exponential backoff
                     else:
-                        logger.error(
+                        _log.error(
                             f"Failed to open parquet file {path} after {max_retries} attempts: {e}"
                         )
                         raise
 
         except Exception as e:
-            logger.error(f"Failed to open parquet file {path}: {e}")
+            _log.error(f"Failed to open parquet file {path}: {e}")
             raise
 
         raise ValueError(f"Failed to get parquet file for {path}")
@@ -762,7 +738,7 @@
                     try:
                         pf_data["file"].close()  # type: ignore
                     except Exception as e:
-                        logger.debug(f"Error closing parquet file: {e}")
+                        _log.debug(f"Error closing parquet file: {e}")
 
         self._parquet_cache.clear()
         self._token_cache.clear()
@@ -779,7 +755,7 @@
             file_info = fs.info(shard_path)
             file_size = file_info.get("Size", file_info.get("size", "unknown"))
         except Exception as e:
-            logger.warning(f"Could not get file size for {shard_path}: {e}")
+            _log.warning(f"Could not get file size for {shard_path}: {e}")
             file_size = "unknown"
 
         f = fs.open(shard_path, "rb", buffer_size=R2DatasetLoader.READ_BUFFER_SIZE)
