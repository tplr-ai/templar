<<<<<<< HEAD
# The MIT License (MIT)
# © 2025 tplr.ai

=======
# Permission is hereby granted, free of charge, to any person obtaining a copy of this software and associated
# documentation files (the "Software"), to deal in the Software without restriction, including without limitation
# the rights to use, copy, modify, merge, publish, distribute, sublicense, and/or sell copies of the Software,
# and to permit persons to whom the Software is furnished to do so, subject to the following conditions:

# The above copyright notice and this permission notice shall be included in all copies or substantial portions of
# the Software.

# THE SOFTWARE IS PROVIDED "AS IS", WITHOUT WARRANTY OF ANY KIND, EXPRESS OR IMPLIED, INCLUDING BUT NOT LIMITED TO
# THE WARRANTIES OF MERCHANTABILITY, FITNESS FOR A PARTICULAR PURPOSE AND NONINFRINGEMENT. IN NO EVENT SHALL
# THE AUTHORS OR COPYRIGHT HOLDERS BE LIABLE FOR ANY CLAIM, DAMAGES OR OTHER LIABILITY, WHETHER IN AN ACTION
# OF CONTRACT, TORT OR OTHERWISE,
>>>>>>> 41472ccc
import os
import wandb
from wandb.sdk.wandb_run import Run
from . import __version__
from .logging import logger


def initialize_wandb(
    run_prefix: str, uid: str, config: any, group: str, job_type: str
) -> Run:
    """Initialize WandB run with version tracking for unified workspace management."""
    wandb_dir = os.path.join(os.getcwd(), "wandb")
    os.makedirs(wandb_dir, exist_ok=True)

    # Modified run ID file to not include version
    run_id_file = os.path.join(wandb_dir, f"wandb_run_id_{run_prefix}{uid}.txt")

    # Check for existing run
    run_id = None
    if os.path.exists(run_id_file):
        with open(run_id_file, "r") as f:
            run_id = f.read().strip()

        try:
            api = wandb.Api(timeout=60)
            api.run(f"tplr/{config.project}/{run_id}")
            logger.info(f"Found existing run ID: {run_id}")
        except Exception:
            logger.info(f"Previous run {run_id} not found in WandB, starting new run")
            run_id = None
            os.remove(run_id_file)

    # Initialize WandB with version as a tag
    run = wandb.init(
        project=config.project,
        entity="tplr",
        id=run_id,
        resume="must" if run_id else "never",
        name=f"{run_prefix}{uid}",
        config=config,
        group=group,
        job_type=job_type,
        dir=wandb_dir,
        tags=[f"v{__version__}"],
        settings=wandb.Settings(
            init_timeout=300,
            _disable_stats=True,
        ),
    )

    # Add version history to run config
    if "version_history" not in run.config:
        run.config.update({"version_history": [__version__]}, allow_val_change=True)
    elif __version__ not in run.config.version_history:
        version_history = run.config.version_history + [__version__]
        run.config.update({"version_history": version_history}, allow_val_change=True)

    # Keep current version in config
    run.config.update({"current_version": __version__}, allow_val_change=True)

    # Track the last step seen for each version
    version_steps = {}

    # Get the current global step from WandB if resuming
    if run_id:
        try:
            api = wandb.Api(timeout=60)
            run_data = api.run(f"tplr/{config.project}/{run_id}")
            history = run_data.scan_history()
            global_step = max((row.get("_step", 0) for row in history), default=0)
            version_steps["global"] = global_step
        except Exception:
            version_steps["global"] = 0
    else:
        version_steps["global"] = 0

    # Create a wrapper for wandb.log that automatically adds version
    original_log = run.log

    def log_with_version(metrics, **kwargs):
        # Only increment if step not provided
        if "step" not in kwargs:
            version_steps["global"] += 1
            current_step = version_steps["global"]
        else:
            current_step = kwargs["step"]
            # Update global step if provided step is higher
            if current_step > version_steps["global"]:
                version_steps["global"] = current_step

        # Initialize version step if needed
        if __version__ not in version_steps:
            version_steps[__version__] = current_step

        # Use version-specific step counter
        versioned_metrics = {}
        for k, v in metrics.items():
            versioned_metrics[f"v{__version__}/{k}"] = v
            versioned_metrics[f"latest/{k}"] = v

        # Add version-specific step counter
        versioned_metrics[f"v{__version__}/step"] = current_step

        original_log(versioned_metrics, **kwargs)

    run.log = log_with_version

    # Save run ID for future resumption
    if not run_id:
        with open(run_id_file, "w") as f:
            f.write(run.id)

    return run<|MERGE_RESOLUTION|>--- conflicted
+++ resolved
@@ -1,8 +1,3 @@
-<<<<<<< HEAD
-# The MIT License (MIT)
-# © 2025 tplr.ai
-
-=======
 # Permission is hereby granted, free of charge, to any person obtaining a copy of this software and associated
 # documentation files (the "Software"), to deal in the Software without restriction, including without limitation
 # the rights to use, copy, modify, merge, publish, distribute, sublicense, and/or sell copies of the Software,
@@ -15,7 +10,6 @@
 # THE WARRANTIES OF MERCHANTABILITY, FITNESS FOR A PARTICULAR PURPOSE AND NONINFRINGEMENT. IN NO EVENT SHALL
 # THE AUTHORS OR COPYRIGHT HOLDERS BE LIABLE FOR ANY CLAIM, DAMAGES OR OTHER LIABILITY, WHETHER IN AN ACTION
 # OF CONTRACT, TORT OR OTHERWISE,
->>>>>>> 41472ccc
 import os
 import wandb
 from wandb.sdk.wandb_run import Run
